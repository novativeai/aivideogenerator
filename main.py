import os
import logging
import sys
from dotenv import load_dotenv
from fastapi import FastAPI, HTTPException, Depends, Header, Request
<<<<<<< HEAD
from fastapi.responses import StreamingResponse, FileResponse
=======
>>>>>>> 471f8293
from fastapi.middleware.cors import CORSMiddleware
from pydantic import BaseModel, validator, EmailStr
import replicate
import firebase_admin
from firebase_admin import credentials, firestore, auth
<<<<<<< HEAD
from typing import Dict, Any, List, Optional
=======
from typing import Dict, Any, List
>>>>>>> 471f8293
import base64
import json
import io
from replicate.helpers import FileOutput
from datetime import datetime
import requests
import hmac
import hashlib
<<<<<<< HEAD
from slowapi import Limiter
from slowapi.util import get_remote_address
from slowapi.errors import RateLimitExceeded
import re
from sendgrid import SendGridAPIClient
from sendgrid.helpers.mail import Mail, Email, To, HtmlContent
import pandas as pd
from reportlab.lib.pagesizes import letter, A4
from reportlab.platypus import SimpleDocTemplate, Table, TableStyle, Paragraph, Spacer, PageBreak
from reportlab.lib.styles import getSampleStyleSheet, ParagraphStyle
from reportlab.lib.units import inch
from reportlab.lib import colors
from google.api_core import retry

# Import email templates
try:
    from email_templates import get_payout_email, get_admin_email, get_new_withdrawal_request_email
except ImportError:
    # Fallback: define simple templates if file not found
    def get_payout_email(status: str, seller_name: str, amount: float, paypal_email: str = "", seller_id: str = "") -> str:
        return f"<p>Payout {status}: €{amount:.2f}</p>"
    def get_admin_email(seller_name: str, amount: float, paypal_email: str, seller_id: str) -> str:
        return f"<p>Payout ready: €{amount:.2f} to {paypal_email}</p>"
    def get_new_withdrawal_request_email(seller_name: str, seller_email: str, amount: float, paypal_email: str, seller_id: str, request_id: str) -> str:
        return f"<p>New withdrawal request: €{amount:.2f} to {paypal_email}</p>"

# --- Logging Configuration ---
# Set up structured logging without sensitive data
logging.basicConfig(
    level=logging.INFO,
    format='%(asctime)s - %(name)s - %(levelname)s - %(message)s',
    stream=sys.stdout
)
logger = logging.getLogger(__name__)

=======

>>>>>>> 471f8293
# --- Initialization & Setup ---
load_dotenv()
app = FastAPI()
limiter = Limiter(key_func=get_remote_address)

# --- CORS Middleware ---
# Load allowed origins from environment, fallback to secure defaults
ALLOWED_ORIGINS = os.getenv('ALLOWED_ORIGINS', '').split(',') if os.getenv('ALLOWED_ORIGINS') else [
    "http://localhost:3000",
    "https://ai-video-generator-mvp.netlify.app",
    "http://localhost:3001",
    "https://reelzila-admin.netlify.app"
]

# Validate origins are HTTPS in production
if os.getenv('ENV') == 'production':
    ALLOWED_ORIGINS = [origin for origin in ALLOWED_ORIGINS if origin.startswith('https://') or origin.startswith('http://localhost')]
    if not ALLOWED_ORIGINS:
        logger.warning("No valid HTTPS origins configured for production")

app.add_middleware(
    CORSMiddleware,
<<<<<<< HEAD
    allow_origins=ALLOWED_ORIGINS,
    allow_credentials=True,
    allow_methods=["GET", "POST"],  # Restrict to only needed methods
    allow_headers=["Content-Type", "Authorization"],  # Restrict to only needed headers
    max_age=3600,  # Cache preflight for 1 hour
=======
    allow_origins=origins,
    allow_credentials=True,
    allow_methods=["*"],
    allow_headers=["*"],
>>>>>>> 471f8293
)

# --- PayTrust Configuration ---
PAYTRUST_API_KEY = os.getenv("PAYTRUST_API_KEY")
PAYTRUST_PROJECT_ID = os.getenv("PAYTRUST_PROJECT_ID")  # Your PayTrust Project ID
PAYTRUST_API_URL = os.getenv("PAYTRUST_API_URL", "https://engine-sandbox.paytrust.io/api/v1")  # Use production URL when ready

# Price ID to Credits Mapping (configure based on your pricing tiers)
PRICE_ID_TO_CREDITS = {
    "price_YOUR_PRO_PLAN_PRICE_ID": {"credits": 250, "planName": "Creator"},
    "price_YOUR_TEAM_PLAN_PRICE_ID": {"credits": 1000, "planName": "Pro"}
}

# --- Firebase Admin SDK Setup ---
db = None
firebase_init_error = None

try:
<<<<<<< HEAD
    logger.info("Initializing Firebase Admin SDK")

    firebase_secret_base64 = os.getenv('FIREBASE_SERVICE_ACCOUNT_BASE64')
    if not firebase_secret_base64:
        raise ValueError("FIREBASE_SERVICE_ACCOUNT_BASE64 environment variable not found.")

    try:
        decoded_secret = base64.b64decode(firebase_secret_base64).decode('utf-8')
        service_account_info = json.loads(decoded_secret)
    except (ValueError, json.JSONDecodeError) as e:
        raise ValueError(f"Failed to decode/parse Firebase credentials") from e

    bucket_name = os.getenv('FIREBASE_STORAGE_BUCKET')

    if not firebase_admin._apps:
        cred = credentials.Certificate(service_account_info)
        init_config = {'storageBucket': bucket_name} if bucket_name else {}
        firebase_admin.initialize_app(cred, init_config)

    db = firestore.client()
    logger.info("Firebase Admin SDK initialized successfully")

except Exception as e:
    firebase_init_error = str(e)
    logger.error(f"Failed to initialize Firebase Admin SDK")
=======
    print("=== Starting Firebase Initialization ===")
    
    firebase_secret_base64 = os.getenv('FIREBASE_SERVICE_ACCOUNT_BASE64')
    if not firebase_secret_base64:
        raise ValueError("FIREBASE_SERVICE_ACCOUNT_BASE64 environment variable not found.")
    
    print(f"✓ Environment variable found (length: {len(firebase_secret_base64)})")
    
    try:
        decoded_secret = base64.b64decode(firebase_secret_base64).decode('utf-8')
        print("✓ Base64 decoding successful")
    except Exception as decode_error:
        raise ValueError(f"Failed to decode base64: {decode_error}")
    
    try:
        service_account_info = json.loads(decoded_secret)
        print(f"✓ JSON parsing successful (Project: {service_account_info.get('project_id', 'UNKNOWN')})")
    except Exception as json_error:
        raise ValueError(f"Failed to parse JSON: {json_error}")
    
    # Make storage bucket optional
    bucket_name = os.getenv('FIREBASE_STORAGE_BUCKET')
    if bucket_name:
        print(f"✓ Storage bucket: {bucket_name}")
    else:
        print("⚠ Storage bucket not configured (optional)")
    
    if not firebase_admin._apps:
        cred = credentials.Certificate(service_account_info)
        # Initialize with or without storage bucket
        init_config = {'storageBucket': bucket_name} if bucket_name else {}
        firebase_admin.initialize_app(cred, init_config)
        print("✓ Firebase Admin SDK initialized")
    
    db = firestore.client()
    print("✓ Firestore client ready")
    print("=== Firebase Initialization Complete ===")
    
except Exception as e:
    firebase_init_error = str(e)
    print(f"❌ CRITICAL ERROR during Firebase init: {e}")
    print(f"Error type: {type(e).__name__}")
    import traceback
    traceback.print_exc()
>>>>>>> 471f8293

# --- Pydantic Models ---
class VideoRequest(BaseModel):
    user_id: str
    model_id: str
    params: Dict[str, Any]

class PaymentRequest(BaseModel):
    userId: str
    customAmount: int | None = None

class SubscriptionRequest(BaseModel):
    userId: str
    priceId: str

class PortalRequest(BaseModel):
    userId: str

<<<<<<< HEAD
class MarketplacePurchaseRequest(BaseModel):
    userId: str
    productId: str
    title: str
    videoUrl: str
    thumbnailUrl: str | None = None
    price: float
    sellerName: str
    sellerId: str

    @validator('userId', 'productId', 'sellerId')
    def validate_id_format(cls, v):
        if not v or len(v.strip()) == 0:
            raise ValueError('ID cannot be empty')
        if len(v) > 255:
            raise ValueError('ID too long')
        return v.strip()

    @validator('title', 'sellerName')
    def validate_string_length(cls, v):
        if not v or len(v.strip()) == 0:
            raise ValueError('Field cannot be empty')
        if len(v) > 500:
            raise ValueError('Field too long')
        return v.strip()

    @validator('price')
    def validate_price(cls, v):
        if v <= 0 or v > 10000:
            raise ValueError('Price must be between 0.01 and 10000')
        return v

=======
>>>>>>> 471f8293
class AdminUserCreateRequest(BaseModel):
    email: str
    password: str

<<<<<<< HEAD
    @validator('email')
    def validate_email(cls, v):
        if not v or len(v.strip()) == 0:
            raise ValueError('Email cannot be empty')
        # RFC 5322 simplified email validation
        email_pattern = r'^[a-zA-Z0-9._%+-]+@[a-zA-Z0-9.-]+\.[a-zA-Z]{2,}$'
        if not re.match(email_pattern, v):
            raise ValueError('Invalid email format')
        if len(v) > 254:
            raise ValueError('Email too long')
        return v.lower().strip()

    @validator('password')
    def validate_password(cls, v):
        if len(v) < 8:
            raise ValueError('Password must be at least 8 characters')
        if len(v) > 255:
            raise ValueError('Password too long')
        return v

=======
>>>>>>> 471f8293
class AdminUserUpdateRequest(BaseModel):
    name: str | None = None
    email: str | None = None

class AdminCreditRequest(BaseModel):
    amount: int

class AdminTransactionRequest(BaseModel):
    date: str
    amount: int
    type: str
    status: str

class AdminBillingUpdateRequest(BaseModel):
    nameOnCard: str
    address: str
    city: str
    state: str
    validTill: str

<<<<<<< HEAD
# --- Seller/Payout Models ---
class SellerProfileRequest(BaseModel):
    paypalEmail: str

    @validator('paypalEmail')
    def validate_paypal_email(cls, v):
        if not v or len(v.strip()) == 0:
            raise ValueError('PayPal email cannot be empty')
        email_pattern = r'^[a-zA-Z0-9._%+-]+@[a-zA-Z0-9.-]+\.[a-zA-Z]{2,}$'
        if not re.match(email_pattern, v):
            raise ValueError('Invalid email format')
        if len(v) > 254:
            raise ValueError('Email too long')
        return v.lower().strip()

class PayoutRequestRequest(BaseModel):
    amount: float

    @validator('amount')
    def validate_amount(cls, v):
        if v <= 0:
            raise ValueError('Amount must be greater than 0')
        if v > 100000:
            raise ValueError('Amount too large (max €100,000)')
        return v

class SellerTransaction(BaseModel):
    videoId: str
    buyerId: str
    amount: float
    timestamp: datetime
    status: str = "completed"

class PayoutRequest(BaseModel):
    amount: float
    paypalEmail: str
    status: str = "pending"
    createdAt: datetime

class AdminSellerSuspendRequest(BaseModel):
    reason: str

    @validator('reason')
    def validate_reason(cls, v):
        if not v or len(v.strip()) == 0:
            raise ValueError('Suspension reason cannot be empty')
        if len(v) > 500:
            raise ValueError('Reason too long (max 500 characters)')
        return v.strip()

=======
>>>>>>> 471f8293
# --- Model Mapping ---
REPLICATE_MODELS = {
    "veo-3-fast": "google/veo-3-fast",
    "seedance-1-pro": "bytedance/seedance-1-pro",
    "wan-2.2": "wan-video/wan-2.2-i2v-a14b",
    "flux-kontext-pro": "black-forest-labs/flux-kontext-pro"
}
MODEL_IMAGE_PARAMS = {
    "seedance-1-pro": "image",
    "wan-2.2": "image",
    "flux-kontext-pro": "input_image",
}

<<<<<<< HEAD
# --- Email Service ---
def send_email(to_email: str, subject: str, html_content: str) -> bool:
    """Send email using SendGrid - returns True on success"""
    try:
        sendgrid_api_key = os.getenv("SENDGRID_API_KEY")
        sendgrid_from = os.getenv("SENDGRID_FROM_EMAIL", "noreply@yourdomain.com")

        if not sendgrid_api_key:
            logger.warning("SendGrid API key not configured - skipping email")
            return False

        sg = SendGridAPIClient(sendgrid_api_key)
        message = Mail(
            from_email=sendgrid_from,
            to_emails=to_email,
            subject=subject,
            html_content=html_content
        )

        response = sg.send(message)
        return response.status_code in [200, 201]
    except Exception as e:
        logger.error(f"Failed to send email to {to_email}")
        return False

def send_payout_notification(seller_email: str, status: str, amount: float, seller_name: str = "Seller", paypal_email: str = ""):
    """Send payout status notification to seller using template"""
    status_display = status.capitalize()

    # Map status to email subject
    subject_map = {
        "approved": f"✓ Payout Approved: €{amount:.2f}",
        "completed": f"✓ Payout Completed: €{amount:.2f} Received!",
        "rejected": f"Payout Rejected: €{amount:.2f}"
    }
    subject = subject_map.get(status, f"Payout {status_display}: €{amount:.2f}")

    # Get HTML content from template
    html_content = get_payout_email(status, seller_name, amount, paypal_email)

    return send_email(seller_email, subject, html_content)

def send_admin_notification(subject: str, html_content: str):
    """Send notification to admin email"""
    admin_email = os.getenv("ADMIN_EMAIL", "admin@yourdomain.com")
    return send_email(admin_email, subject, html_content)

# --- Security Dependency for Admin Routes ---
async def check_is_admin(authorization: str = Header(...)):
    """Verify user is authenticated as admin without leaking error details"""
    if not authorization or not authorization.startswith("Bearer "):
        logger.warning("Admin request with missing/invalid authorization header")
        raise HTTPException(status_code=401, detail="Unauthorized")

    try:
        # Extract and verify token
        id_token = authorization.split("Bearer ", 1)[1]

        # Validate token is non-empty
        if not id_token or len(id_token.strip()) == 0:
            logger.warning("Admin request with empty token")
            raise HTTPException(status_code=401, detail="Unauthorized")

        # Verify Firebase token
        decoded_token = auth.verify_id_token(id_token)
        uid = decoded_token.get('uid')

        if not uid:
            logger.warning("Token missing uid field")
            raise HTTPException(status_code=401, detail="Unauthorized")

        # Check user exists and has admin role
        if not db:
            logger.error("Database not initialized for admin check")
            raise HTTPException(status_code=500, detail="Service unavailable")

        user_doc = db.collection('users').document(uid).get()
        if not user_doc.exists:
            logger.warning(f"Admin check for non-existent user")
            raise HTTPException(status_code=403, detail="Unauthorized")

        user_data = user_doc.to_dict()
        if user_data.get('isAdmin') is not True:
            logger.warning(f"Non-admin user attempted admin access")
            raise HTTPException(status_code=403, detail="Unauthorized")

        return uid

    except HTTPException:
        raise
    except ValueError as e:
        # Firebase token validation failed (invalid signature, expired, etc.)
        logger.warning("Token validation failed - invalid token")
        raise HTTPException(status_code=401, detail="Unauthorized")
    except Exception as e:
        # Catch all other errors without revealing details
        logger.error("Unexpected error in admin authentication")
        raise HTTPException(status_code=500, detail="Service unavailable")
=======
# --- Security Dependency for Admin Routes ---
async def check_is_admin(authorization: str = Header(...)):
    if not authorization.startswith("Bearer "):
        raise HTTPException(status_code=401, detail="Invalid authorization header")
    id_token = authorization.split("Bearer ")[1]
    try:
        decoded_token = auth.verify_id_token(id_token)
        uid = decoded_token['uid']
        user_doc = db.collection('users').document(uid).get()
        if user_doc.exists and user_doc.to_dict().get('isAdmin') is True:
            return uid
        else:
            raise HTTPException(status_code=403, detail="User is not an admin")
    except Exception as e:
        raise HTTPException(status_code=403, detail=f"Authentication check failed: {e}")
>>>>>>> 471f8293

admin_dependency = Depends(check_is_admin)

# =========================
# === PUBLIC ENDPOINTS ===
# =========================

@app.get("/health")
async def health_check():
    """Check if backend services are initialized properly"""
    return {
        "status": "healthy" if db else "unhealthy",
        "database": "initialized" if db else "not initialized",
        "firebase_error": firebase_init_error,
        "environment": {
            "has_firebase_secret": bool(os.getenv('FIREBASE_SERVICE_ACCOUNT_BASE64')),
            "has_storage_bucket": bool(os.getenv('FIREBASE_STORAGE_BUCKET')),
            "has_paytrust_key": bool(os.getenv('PAYTRUST_API_KEY')),
            "has_replicate_token": bool(os.getenv('REPLICATE_API_TOKEN')),
        }
    }

@app.post("/create-payment")
<<<<<<< HEAD
@limiter.limit("5/minute")
async def create_payment(request: PaymentRequest, req: Request):
    """Create a one-time payment for credits using PayTrust"""
    if not db:
        raise HTTPException(status_code=500, detail="Database not initialized.")

    user_ref = db.collection('users').document(request.userId)
    user_doc = user_ref.get()
    if not user_doc.exists:
        raise HTTPException(status_code=404, detail="User not found.")

    user_data = user_doc.to_dict()

    if not request.customAmount or request.customAmount <= 0:
        raise HTTPException(status_code=400, detail="Invalid custom amount.")

    if request.customAmount > 1000:
        raise HTTPException(status_code=400, detail="Maximum amount is €1,000.")

    amount = request.customAmount
    credits_to_add = request.customAmount * 10

    # Create pending payment record in Firestore
    payment_ref = user_ref.collection('payments').document()
    payment_id = payment_ref.id
    payment_ref.set({
        "amount": amount,
        "creditsPurchased": credits_to_add,
        "createdAt": firestore.SERVER_TIMESTAMP,
        "status": "pending",
        "type": "Purchase"
    })

    # Prepare PayTrust payment request - simplified for one-time purchase
    headers = {
        "accept": "application/json",
        "content-type": "application/json",
        "authorization": f"Bearer {PAYTRUST_API_KEY}"
    }

    backend_url = os.getenv('BACKEND_URL')
    if not backend_url:
        logger.error("BACKEND_URL environment variable not configured")
        raise HTTPException(status_code=500, detail="Server configuration error")

    # Simplified payload matching your example
    payload = {
        "paymentType": "DEPOSIT",
        "amount": amount,
        "currency": "EUR",
        "returnUrl": f"https://ai-video-generator-mvp.netlify.app/payment/success?payment_id={payment_id}",
        "errorUrl": f"https://ai-video-generator-mvp.netlify.app/payment/cancel?payment_id={payment_id}",
        "webhookUrl": f"{backend_url}/paytrust-webhook",
        "referenceId": f"payment_id={payment_id};user_id={request.userId}",
        "customer": {
            "referenceId": request.userId,
            "firstName": user_data.get("name", "").split()[0] if user_data.get("name") else "User",
            "lastName": user_data.get("name", "").split()[-1] if user_data.get("name") and len(user_data.get("name", "").split()) > 1 else "Customer",
            "email": user_data.get("email", "customer@example.com")
        }
    }

    try:
        response = requests.post(f"{PAYTRUST_API_URL}/payments", json=payload, headers=headers, timeout=30)
        response.raise_for_status()
        payment_data = response.json()

        # PayTrust wraps response in a "result" object
        result = payment_data.get("result", payment_data)

        # Update payment record with PayTrust payment ID
        payment_ref.update({
            "paytrustPaymentId": result.get("id"),
            "paytrustTransactionId": result.get("transactionId")
        })

        # Get redirect URL from result object
        redirect_url = result.get("redirectUrl") or result.get("redirect_url") or result.get("paymentUrl")

        if not redirect_url:
            logger.error(f"PayTrust did not return payment URL for payment {payment_id}")
            raise HTTPException(status_code=500, detail="Payment service error")

        logger.info(f"Payment created successfully for user {request.userId}")
        return {"paymentUrl": redirect_url}

    except requests.exceptions.HTTPError as e:
        logger.error(f"PayTrust API error for payment {payment_id}")
        raise HTTPException(status_code=500, detail="Payment service error")
    except requests.exceptions.RequestException as e:
        logger.error(f"Request failed for payment {payment_id}")
        raise HTTPException(status_code=500, detail="Payment service unavailable")
    except Exception as e:
        logger.error(f"Unexpected error for payment {payment_id}")
        raise HTTPException(status_code=500, detail="Payment processing error")

@app.post("/marketplace/verify-seller/{seller_id}")
@limiter.limit("20/minute")
async def verify_seller_exists(seller_id: str, req: Request):
    """Verify that a seller exists and is eligible to sell"""
    if not db:
        raise HTTPException(status_code=500, detail="Service temporarily unavailable")

    try:
        # Check seller exists
        seller_doc = db.collection('users').document(seller_id).get()
        if not seller_doc.exists:
            return {"valid": False, "reason": "Seller not found"}

        seller_data = seller_doc.to_dict()

        # Verify seller is not suspended/banned
        if seller_data.get('suspended') is True or seller_data.get('banned') is True:
            return {"valid": False, "reason": "Seller account is not active"}

        # Return seller info
        return {
            "valid": True,
            "sellerName": seller_data.get('displayName') or seller_data.get('name'),
            "email": seller_data.get('email'),
            "verified": seller_data.get('sellerVerified', False)
        }
    except Exception as e:
        logger.error("Seller verification failed")
        raise HTTPException(status_code=500, detail="Service temporarily unavailable")

@app.post("/marketplace/create-purchase-payment")
@limiter.limit("10/minute")
async def create_marketplace_purchase_payment(request: MarketplacePurchaseRequest, req: Request):
    """Create a payment for marketplace video purchase using PayTrust"""
    if not db:
        raise HTTPException(status_code=500, detail="Service temporarily unavailable")

    # Verify buyer user exists
    user_ref = db.collection('users').document(request.userId)
    user_doc = user_ref.get()
    if not user_doc.exists:
        raise HTTPException(status_code=404, detail="User not found")

    user_data = user_doc.to_dict()

    # Verify product exists in marketplace and price matches
    product_ref = db.collection('marketplace_listings').document(request.productId)
    product_doc = product_ref.get()
    if not product_doc.exists:
        raise HTTPException(status_code=404, detail="Product not found in marketplace")

    # Verify price matches to prevent price manipulation
    product_data = product_doc.to_dict()
    if product_data.get("price") != request.price:
        logger.warning(f"Price mismatch for purchase {request.productId}")
        raise HTTPException(status_code=400, detail="Product price has changed")

    # Verify seller exists and is valid
    seller_doc = db.collection('users').document(request.sellerId).get()
    if not seller_doc.exists:
        logger.warning(f"Seller {request.sellerId} not found for purchase {request.productId}")
        raise HTTPException(status_code=400, detail="Seller information is invalid")

    seller_data = seller_doc.to_dict()
    if seller_data.get('suspended') is True or seller_data.get('banned') is True:
        logger.warning(f"Seller {request.sellerId} is suspended/banned")
        raise HTTPException(status_code=400, detail="Seller account is not active")

    # Create pending marketplace purchase record in Firestore
    purchase_ref = user_ref.collection('marketplace_purchases').document()
    purchase_id = purchase_ref.id
    purchase_ref.set({
        "productId": request.productId,
        "title": request.title,
        "videoUrl": request.videoUrl,
        "thumbnailUrl": request.thumbnailUrl,
        "price": request.price,
        "sellerName": request.sellerName,
        "sellerId": request.sellerId,
        "createdAt": firestore.SERVER_TIMESTAMP,
        "status": "pending"
    })

    # Prepare PayTrust payment request
    headers = {
        "accept": "application/json",
        "content-type": "application/json",
        "authorization": f"Bearer {PAYTRUST_API_KEY}"
    }

    backend_url = os.getenv('BACKEND_URL')
    if not backend_url:
        logger.error("BACKEND_URL environment variable not configured")
        raise HTTPException(status_code=500, detail="Server configuration error")

    payload = {
        "paymentType": "DEPOSIT",
        "amount": request.price,
        "currency": "EUR",
        "returnUrl": f"https://ai-video-generator-mvp.netlify.app/marketplace?purchase=success",
        "errorUrl": f"https://ai-video-generator-mvp.netlify.app/marketplace?purchase=cancelled",
        "webhookUrl": f"{backend_url}/paytrust-webhook",
        "referenceId": f"purchase_id={purchase_id};user_id={request.userId};product_id={request.productId};purchase_type=marketplace",
        "customer": {
            "referenceId": request.userId,
            "firstName": user_data.get("name", "").split()[0] if user_data.get("name") else "User",
            "lastName": user_data.get("name", "").split()[-1] if user_data.get("name") and len(user_data.get("name", "").split()) > 1 else "Customer",
            "email": user_data.get("email", "customer@example.com")
        }
    }

    try:
        response = requests.post(f"{PAYTRUST_API_URL}/payments", json=payload, headers=headers, timeout=30)
        response.raise_for_status()
        payment_data = response.json()

        # PayTrust wraps response in a "result" object
        result = payment_data.get("result", payment_data)

        # Update purchase record with PayTrust payment ID
        purchase_ref.update({
            "paytrustPaymentId": result.get("id"),
            "paytrustTransactionId": result.get("transactionId")
        })

        # Get redirect URL from result object
        redirect_url = result.get("redirectUrl") or result.get("redirect_url") or result.get("paymentUrl")

        if not redirect_url:
            logger.error(f"PayTrust did not return payment URL for purchase {purchase_id}")
            raise HTTPException(status_code=500, detail="Payment service error")

        logger.info(f"Marketplace purchase created for user {request.userId}")
        return {"paymentUrl": redirect_url}

    except requests.exceptions.HTTPError as e:
        logger.error(f"PayTrust API error for purchase {purchase_id}")
        raise HTTPException(status_code=500, detail="Payment service error")
    except requests.exceptions.RequestException as e:
        logger.error(f"Request failed for purchase {purchase_id}")
        raise HTTPException(status_code=500, detail="Payment service unavailable")
    except Exception as e:
        logger.error(f"Unexpected error for purchase {purchase_id}")
        raise HTTPException(status_code=500, detail="Payment processing error")

@app.post("/create-subscription")
@limiter.limit("5/minute")
async def create_subscription(request: SubscriptionRequest, req: Request):
    """Create a recurring subscription using PayTrust"""
    if not db:
        raise HTTPException(status_code=500, detail="Database not initialized.")

    user_ref = db.collection('users').document(request.userId)
    user_doc = user_ref.get()
    if not user_doc.exists:
        raise HTTPException(status_code=404, detail="User not found.")

    user_data = user_doc.to_dict()

    # Get subscription details from price ID
    subscription_info = PRICE_ID_TO_CREDITS.get(request.priceId)
    if not subscription_info:
        raise HTTPException(status_code=400, detail="Invalid price ID.")

    amount = 22 if subscription_info["planName"] == "Creator" else 49
    credits_per_month = subscription_info["credits"]
    plan_name = subscription_info["planName"]
    
    # Create subscription record in Firestore
    subscription_ref = user_ref.collection('subscriptions').document()
    subscription_id = subscription_ref.id
    subscription_ref.set({
        "priceId": request.priceId,
        "planName": plan_name,
        "amount": amount,
        "creditsPerMonth": credits_per_month,
        "createdAt": firestore.SERVER_TIMESTAMP,
        "status": "pending"
    })

    # Prepare PayTrust recurring payment request
    headers = {
        "accept": "application/json",
        "content-type": "application/json",
        "authorization": f"Bearer {PAYTRUST_API_KEY}"
    }
    
    # Calculate next billing date (1 month from now)
    from datetime import timedelta
    next_billing = (datetime.now() + timedelta(days=30)).strftime("%Y-%m-%dT%H:%M:%S")

    backend_url = os.getenv('BACKEND_URL')
    if not backend_url:
        logger.error("BACKEND_URL environment variable not configured")
        raise HTTPException(status_code=500, detail="Server configuration error")
    
    payload = {
        "paymentType": "DEPOSIT",
        "amount": amount,
        "currency": "EUR",
        "returnUrl": f"https://ai-video-generator-mvp.netlify.app/payment/success?subscription_id={subscription_id}",
        "errorUrl": f"https://ai-video-generator-mvp.netlify.app/payment/cancel?subscription_id={subscription_id}",
        "webhookUrl": f"{backend_url}/paytrust-webhook",
        "startRecurring": True,
        "subscription": {
            "frequencyUnit": "MONTH",
            "frequency": 1,
            "amount": amount,
            "startTime": next_billing
        },
        "referenceId": f"subscription_id={subscription_id};user_id={request.userId};price_id={request.priceId}",
        "customer": {
            "referenceId": request.userId,
            "firstName": user_data.get("name", "").split()[0] if user_data.get("name") else "User",
            "lastName": user_data.get("name", "").split()[-1] if user_data.get("name") and len(user_data.get("name", "").split()) > 1 else "Customer",
            "email": user_data.get("email", "customer@example.com")
        },
        "paymentMethod": "BASIC_CARD"
    }

    try:
        response = requests.post(f"{PAYTRUST_API_URL}/payments", json=payload, headers=headers, timeout=30)
        response.raise_for_status()
        payment_data = response.json()
        
        # PayTrust wraps response in a "result" object
        result = payment_data.get("result", payment_data)
        
        # Update subscription record with PayTrust IDs
        subscription_ref.update({
            "paytrustPaymentId": result.get("id"),
            "paytrustTransactionId": result.get("transactionId")
        })
        
        # Get redirect URL from result object
        redirect_url = result.get("redirectUrl") or result.get("redirect_url") or result.get("paymentUrl")
        
        if not redirect_url:
            logger.error(f"PayTrust did not return payment URL for subscription {subscription_id}")
            raise HTTPException(status_code=500, detail="Payment service error")

        logger.info(f"Subscription created for user {request.userId}")
        return {"paymentUrl": redirect_url}

    except requests.exceptions.HTTPError as e:
        logger.error(f"PayTrust API error for subscription {subscription_id}")
        raise HTTPException(status_code=500, detail="Payment service error")
    except requests.exceptions.RequestException as e:
        logger.error(f"Request failed for subscription {subscription_id}")
        raise HTTPException(status_code=500, detail="Payment service unavailable")
    except Exception as e:
        logger.error(f"Unexpected error for subscription {subscription_id}")
        raise HTTPException(status_code=500, detail="Payment processing error")

def verify_paytrust_signature(body: bytes, signature: str) -> bool:
    """
    Verify PayTrust webhook signature
    PayTrust signs webhooks with HMAC-SHA256 using the signing key
    """
    try:
        signing_key = os.getenv('PAYTRUST_SIGNING_KEY')
        if not signing_key:
            logger.error("PAYTRUST_SIGNING_KEY not configured")
            return False

        computed_signature = hmac.new(
            signing_key.encode(),
            body,
            hashlib.sha256
        ).hexdigest()

        return hmac.compare_digest(computed_signature, signature)
    except Exception as e:
        logger.error("Webhook signature verification failed")
        return False

@app.post("/paytrust-webhook")
@limiter.limit("100/minute")
async def paytrust_webhook(request: Request, req: Request):
    """
    Handle webhook notifications from PayTrust
    Verifies webhook signature before processing
    """
    body = await request.body()
    signature = request.headers.get('X-PayTrust-Signature', '')

    # Verify signature
    if not signature or not verify_paytrust_signature(body, signature):
        logger.warning("Webhook signature verification failed")
        raise HTTPException(status_code=401, detail="Invalid webhook signature")

    payload = json.loads(body)

    # Extract event data from PayTrust response
    # PayTrust may send data in different structures, handle both
    if "result" in payload:
        event_data = payload.get("result", {})
    else:
        event_data = payload

    event_type = event_data.get("state") or payload.get("state")

    # Extract unique transaction/event ID
    transaction_id = event_data.get("transactionId") or event_data.get("id") or payload.get("eventId")
    if not transaction_id:
        logger.warning("Webhook missing unique transaction ID")
        raise HTTPException(status_code=400, detail="Missing transaction ID")

    # IDEMPOTENCY CHECK
    webhook_ref = db.collection('processed_webhooks').document(transaction_id)
    webhook_doc = webhook_ref.get()

    if webhook_doc.exists:
        webhook_data = webhook_doc.to_dict()
        logger.info(f"Webhook {transaction_id} already processed at {webhook_data.get('processedAt')}")
        return {"status": "already_processed", "transactionId": transaction_id}

    # Mark as processing (prevents concurrent processing)
    webhook_ref.set({
        'processedAt': firestore.SERVER_TIMESTAMP,
        'payload': payload,
        'status': 'processing',
        'eventType': event_type
    })

    try:
        # Extract remaining data
        state = event_type
        payment_id = event_data.get("id")
        reference_id = event_data.get("referenceId", "")
        amount = event_data.get("amount")

        # Parse referenceId to extract metadata
        metadata = {}
        if reference_id:
            for pair in reference_id.split(";"):
                if "=" in pair:
                    key, value = pair.split("=", 1)
                    metadata[key] = value

        user_id = metadata.get("user_id")
        payment_doc_id = metadata.get("payment_id")
        subscription_doc_id = metadata.get("subscription_id")
        price_id = metadata.get("price_id")
        purchase_id = metadata.get("purchase_id")
        product_id = metadata.get("product_id")
        purchase_type = metadata.get("purchase_type")

        if not user_id:
            logger.warning("Webhook received without user_id")
            webhook_ref.update({'status': 'failed', 'error': 'Missing userId'})
            raise HTTPException(status_code=400, detail="Missing userId in webhook")

        # Verify user exists
        user_ref = db.collection('users').document(user_id)
        user_doc = user_ref.get()
        if not user_doc.exists:
            logger.error(f"Webhook for non-existent user: {user_id}")
            db.collection('orphaned_payments').add({
                'transactionId': transaction_id,
                'payload': payload,
                'timestamp': firestore.SERVER_TIMESTAMP
            })
            webhook_ref.update({'status': 'failed', 'error': 'User not found'})
            raise ValueError("User not found")
        
        # Handle different payment states
        # PayTrust uses: COMPLETED (success), FAILED, DECLINED, PENDING, CHECKOUT
        if state == "COMPLETED" or state == "SUCCESS":

            # Check if this is a subscription payment or one-time payment
            if subscription_doc_id or price_id:

                # This is a subscription payment (initial or recurring)
                subscription_info = PRICE_ID_TO_CREDITS.get(price_id) if price_id else None
                credits_to_add = subscription_info["credits"] if subscription_info else 250  # Default to Creator plan
                plan_name = subscription_info["planName"] if subscription_info else "Creator"
                
                # Update user credits and subscription status
                user_ref.update({
                    "credits": firestore.Increment(credits_to_add),
                    "activePlan": plan_name,
                    "subscriptionStatus": "active"
                })
                
                # Update subscription document if it exists
                if subscription_doc_id:
                    sub_ref = user_ref.collection('subscriptions').document(subscription_doc_id)
                    sub_doc = sub_ref.get()
                    if sub_doc.exists:
                        sub_ref.update({
                            "status": "active",
                            "lastPaymentDate": firestore.SERVER_TIMESTAMP,
                            "paytrustTransactionId": transaction_id
                        })
                
                # Create payment record for this subscription payment
                user_ref.collection('payments').add({
                    "amount": amount,
                    "creditsPurchased": credits_to_add,
                    "createdAt": firestore.SERVER_TIMESTAMP,
                    "status": "paid",
                    "type": "Subscription",
                    "paytrustPaymentId": payment_id,
                    "paytrustTransactionId": transaction_id,
                    "paidAt": firestore.SERVER_TIMESTAMP
                })

                logger.info(f"Subscription payment processed")
            
            elif payment_doc_id:

                # This is a one-time payment
                payment_ref = user_ref.collection('payments').document(payment_doc_id)
                payment_doc = payment_ref.get()

                if not payment_doc.exists:
                    raise ValueError("Payment record not found")

                payment_data = payment_doc.to_dict()

                # VALIDATE AMOUNT (prevent tampering)
                webhook_amount = amount
                stored_amount = payment_data.get("amount")
                expected_credits = webhook_amount * 10 if webhook_amount else 0  # 1 EUR = 10 credits
                stored_credits = payment_data.get("creditsPurchased", 0)

                if stored_amount != webhook_amount:
                    logger.critical(f"Amount mismatch - stored: {stored_amount}, webhook: {webhook_amount}")
                    raise ValueError("Amount validation failed")

                if abs(stored_credits - expected_credits) > 1:  # Allow 1 credit tolerance for rounding
                    logger.warning(f"Credit mismatch - using webhook amount as source of truth")
                    credits_to_add = expected_credits
                else:
                    credits_to_add = expected_credits

                # Update payment status from pending to paid
                payment_ref.update({
                    "status": "paid",
                    "paidAt": firestore.SERVER_TIMESTAMP,
                    "paytrustTransactionId": transaction_id
                })

                # Add credits to user (atomic)
                user_ref.update({
                    "credits": firestore.Increment(credits_to_add)
                })

                logger.info(f"One-time payment processed - added {credits_to_add} credits to user {user_id}")

            elif purchase_id and purchase_type == "marketplace":

                # This is a marketplace purchase
                purchase_ref = user_ref.collection('marketplace_purchases').document(purchase_id)
                purchase_doc = purchase_ref.get()

                if purchase_doc.exists:
                    purchase_data = purchase_doc.to_dict()

                    purchase_amount = purchase_data.get("price", 0.0)
                    seller_id = purchase_data.get("sellerId")
                    buyer_id = user_id

                    # Update purchase status from pending to paid
                    purchase_ref.update({
                        "status": "paid",
                        "paidAt": firestore.SERVER_TIMESTAMP,
                        "paytrustTransactionId": transaction_id
                    })

                    # Save purchased video to users/{buyerId}/purchased_videos/{productId}
                    purchased_video_ref = user_ref.collection('purchased_videos').document(product_id)
                    purchased_video_ref.set({
                        "id": product_id,
                        "title": purchase_data.get("title"),
                        "videoUrl": purchase_data.get("videoUrl"),
                        "thumbnailUrl": purchase_data.get("thumbnailUrl"),
                        "price": purchase_data.get("price"),
                        "sellerName": purchase_data.get("sellerName"),
                        "sellerId": purchase_data.get("sellerId"),
                        "purchasedAt": firestore.SERVER_TIMESTAMP,
                        "paytrustTransactionId": transaction_id
                    })

                    # === SELLER EARNINGS ===
                    # Record seller transaction and update seller balance
                    if seller_id:
                        try:
                            seller_ref = db.collection('users').document(seller_id)

                            # Create seller transaction record
                            seller_ref.collection('seller_transactions').add({
                                "videoId": product_id,
                                "buyerId": buyer_id,
                                "amount": purchase_amount,
                                "timestamp": firestore.SERVER_TIMESTAMP,
                                "status": "completed",
                                "paytrustTransactionId": transaction_id
                            })

                            # Update seller balance
                            balance_ref = seller_ref.collection('seller_balance').document('current')
                            balance_ref.set({
                                "totalEarned": firestore.Increment(purchase_amount),
                                "pendingBalance": firestore.Increment(purchase_amount),
                                "withdrawnBalance": 0.0,
                                "lastTransactionDate": firestore.SERVER_TIMESTAMP
                            }, merge=True)

                            logger.info(f"Seller earnings recorded: {seller_id} earned €{purchase_amount}")
                        except Exception as seller_error:
                            logger.error(f"Failed to record seller earnings for {seller_id}")

                    logger.info(f"Marketplace purchase processed")


        elif state == "FAIL" or state == "FAILED" or state == "DECLINED":

            # Handle failed payments
            if payment_doc_id:
                payment_ref = user_ref.collection('payments').document(payment_doc_id)
                payment_doc = payment_ref.get()
                if payment_doc.exists:
                    payment_ref.update({
                        "status": "failed",
                        "failedAt": firestore.SERVER_TIMESTAMP
                    })

            if subscription_doc_id:
                sub_ref = user_ref.collection('subscriptions').document(subscription_doc_id)
                sub_doc = sub_ref.get()
                if sub_doc.exists:
                    sub_ref.update({
                        "status": "failed",
                        "failedAt": firestore.SERVER_TIMESTAMP
                    })

            if purchase_id:
                purchase_ref = user_ref.collection('marketplace_purchases').document(purchase_id)
                purchase_doc = purchase_ref.get()
                if purchase_doc.exists:
                    purchase_ref.update({
                        "status": "failed",
                        "failedAt": firestore.SERVER_TIMESTAMP
                    })

            logger.info(f"Payment failed")

        elif state == "PENDING" or state == "CHECKOUT":
            # Payment is still processing
            logger.info(f"Payment pending/checkout")

        # Mark webhook as successfully processed
        webhook_ref.update({'status': 'success'})

        return {"status": "processed", "transactionId": transaction_id}

    except Exception as e:
        logger.error(f"Webhook processing failed: {str(e)}")
        webhook_ref.update({
            'status': 'failed',
            'error': str(e),
            'failedAt': firestore.SERVER_TIMESTAMP
        })
        raise HTTPException(status_code=500, detail="Webhook processing failed")

@app.get("/payment-status/{payment_id}")
@limiter.limit("30/minute")
async def check_payment_status(payment_id: str, user_id: str, authorization: str = Header(...), req: Request = None):
    """Allow frontend to check payment status - requires authentication"""
    if not db:
        raise HTTPException(status_code=500, detail="Database not initialized.")

    # Verify user is authenticated and can only access their own payments
    if not authorization.startswith("Bearer "):
        raise HTTPException(status_code=401, detail="Unauthorized")

    try:
        id_token = authorization.split("Bearer ")[1]
        decoded_token = auth.verify_id_token(id_token)
        token_uid = decoded_token['uid']

        # Prevent users from accessing other users' payment statuses
        if token_uid != user_id:
            logger.warning(f"Unauthorized payment status access attempt")
            raise HTTPException(status_code=403, detail="Unauthorized")

        payment_ref = db.collection('users').document(user_id).collection('payments').document(payment_id)
        payment_doc = payment_ref.get()

        if not payment_doc.exists:
            raise HTTPException(status_code=404, detail="Payment not found")

        payment_data = payment_doc.to_dict()
        return {
            "status": payment_data.get("status"),
            "amount": payment_data.get("amount"),
            "creditsPurchased": payment_data.get("creditsPurchased")
        }
    except HTTPException:
        raise
    except Exception as e:
        logger.warning(f"Payment status check failed")
        raise HTTPException(status_code=401, detail="Unauthorized")

@app.post("/create-customer-portal-session")
async def create_customer_portal(request: PortalRequest):
    """
    Note: PayTrust may not have a built-in customer portal like Stripe.
    You may need to build your own subscription management UI.
    This endpoint is kept for compatibility but may need custom implementation.
    """
    user_ref = db.collection('users').document(request.userId)
    user_doc = user_ref.get()
    if not user_doc.exists: 
        raise HTTPException(status_code=404, detail="User not found.")
    
    # For now, redirect to your own account management page
    return {"portalUrl": "https://ai-video-generator-mvp.netlify.app/account"}

# ============================
# === CREDIT REFUND HELPER ===
# ============================

@retry.Retry(predicate=retry.if_exception_type(Exception), maximum=3)
def refund_credit_with_retry(user_ref):
    """Refund credit with automatic retry"""
    user_ref.update({'credits': firestore.Increment(1)})
    return True

@app.post("/generate-video")
@limiter.limit("5/minute")  # Reduced from 30
@limiter.limit("50/hour")
async def generate_media(request: VideoRequest, req: Request):
    """Generate video using Replicate API with credit management"""
    if not db:
        raise HTTPException(status_code=500, detail="Service temporarily unavailable")

    user_id = request.user_id
    model_id = request.model_id
    params = request.params

    user_ref = db.collection('users').document(user_id)
    model_string = REPLICATE_MODELS.get(model_id)

    if not model_string:
        raise HTTPException(status_code=400, detail="Invalid model ID provided.")

    # Use Firestore transaction for atomic read-modify-write
    transaction = db.transaction()

    @firestore.transactional
    def deduct_credit_safely(transaction, user_ref):
        snapshot = user_ref.get(transaction=transaction)
        if not snapshot.exists:
            raise HTTPException(status_code=404, detail="User not found")

        user_data = snapshot.to_dict()
        current_credits = user_data.get('credits', 0)

        if current_credits <= 0:
            raise HTTPException(status_code=402, detail="Insufficient credits")

        # Atomic update
        transaction.update(user_ref, {'credits': current_credits - 1})
        return current_credits - 1

    # Execute transaction
    try:
        new_balance = deduct_credit_safely(transaction, user_ref)
        logger.info(f"Credit deducted for user {user_id}, new balance: {new_balance}")
    except HTTPException:
        raise
    except Exception as e:
        logger.error(f"Transaction failed: {str(e)}")
        raise HTTPException(status_code=500, detail="Failed to process credit deduction")

    try:
        # Prepare API parameters
        api_params = params.copy() if params else {}
        image_param_name = MODEL_IMAGE_PARAMS.get(model_id)

        # Handle image parameter if present
        if image_param_name and image_param_name in api_params:
            image_data = api_params.get(image_param_name)
            if image_data and isinstance(image_data, str) and image_data.startswith("data:image"):
                try:
                    _header, encoded_data = image_data.split(",", 1)
                    api_params[image_param_name] = io.BytesIO(base64.b64decode(encoded_data))
                except Exception as e:
                    logger.warning("Failed to decode image data")
                    raise HTTPException(status_code=400, detail="Invalid image format")
            else:
                api_params.pop(image_param_name, None)

        # Call Replicate API
=======
async def create_payment(request: PaymentRequest):
    """Create a one-time payment for credits using PayTrust"""
    if not db: 
        raise HTTPException(status_code=500, detail="Database not initialized.")
    
    print(f"=== Create Payment Request for user {request.userId} ===")
    
    user_ref = db.collection('users').document(request.userId)
    user_doc = user_ref.get()
    if not user_doc.exists: 
        raise HTTPException(status_code=404, detail="User not found.")
    
    user_data = user_doc.to_dict()

    if not request.customAmount or request.customAmount <= 0:
        raise HTTPException(status_code=400, detail="Invalid custom amount.")
    
    if request.customAmount > 1000:
        raise HTTPException(status_code=400, detail="Maximum amount is €1,000.")
    
    amount = request.customAmount
    credits_to_add = request.customAmount * 10
    
    print(f"Amount: €{amount}, Credits: {credits_to_add}")
    
    # Create pending payment record in Firestore
    payment_ref = user_ref.collection('payments').document()
    payment_id = payment_ref.id
    payment_ref.set({
        "amount": amount,
        "creditsPurchased": credits_to_add,
        "createdAt": firestore.SERVER_TIMESTAMP,
        "status": "pending",
        "type": "Purchase"
    })
    
    print(f"Payment record created: {payment_id}")
    
    # Prepare PayTrust payment request - simplified for one-time purchase
    headers = {
        "accept": "application/json",
        "content-type": "application/json",
        "authorization": f"Bearer {PAYTRUST_API_KEY}"
    }
    
    backend_url = os.getenv('BACKEND_URL', 'https://aivideogenerator-production.up.railway.app')
    
    # Simplified payload matching your example
    payload = {
        "paymentType": "DEPOSIT",
        "amount": amount,
        "currency": "EUR",
        "returnUrl": f"https://ai-video-generator-mvp.netlify.app/payment/success?payment_id={payment_id}",
        "errorUrl": f"https://ai-video-generator-mvp.netlify.app/payment/cancel?payment_id={payment_id}",
        "webhookUrl": f"{backend_url}/paytrust-webhook",
        "referenceId": f"payment_id={payment_id};user_id={request.userId}",
        "customer": {
            "referenceId": request.userId,
            "firstName": user_data.get("name", "").split()[0] if user_data.get("name") else "User",
            "lastName": user_data.get("name", "").split()[-1] if user_data.get("name") and len(user_data.get("name", "").split()) > 1 else "Customer",
            "email": user_data.get("email", "customer@example.com")
        }
    }
    
    print(f"PayTrust API URL: {PAYTRUST_API_URL}/payments")
    print(f"Payload: {json.dumps(payload, indent=2)}")
    
    try:
        response = requests.post(f"{PAYTRUST_API_URL}/payments", json=payload, headers=headers)
        
        print(f"PayTrust Response Status: {response.status_code}")
        print(f"PayTrust Response Body: {response.text}")
        
        response.raise_for_status()
        payment_data = response.json()
        
        print(f"PayTrust Payment Data: {json.dumps(payment_data, indent=2)}")
        
        # PayTrust wraps response in a "result" object
        result = payment_data.get("result", payment_data)
        
        # Update payment record with PayTrust payment ID
        payment_ref.update({
            "paytrustPaymentId": result.get("id"),
            "paytrustTransactionId": result.get("transactionId")
        })
        
        # Get redirect URL from result object
        redirect_url = result.get("redirectUrl") or result.get("redirect_url") or result.get("paymentUrl")
        
        if not redirect_url:
            print(f"ERROR: No redirect URL in response. Full response: {payment_data}")
            raise HTTPException(status_code=500, detail=f"PayTrust did not return a payment URL. Response: {payment_data}")
        
        print(f"✓ Payment URL obtained: {redirect_url}")
        return {"paymentUrl": redirect_url}
        
    except requests.exceptions.HTTPError as e:
        error_detail = f"PayTrust API Error ({e.response.status_code}): {e.response.text}"
        print(error_detail)
        raise HTTPException(status_code=500, detail=error_detail)
    except requests.exceptions.RequestException as e:
        error_detail = f"Request failed: {str(e)}"
        print(error_detail)
        raise HTTPException(status_code=500, detail=error_detail)
    except Exception as e:
        error_detail = f"Unexpected error: {str(e)}"
        print(error_detail)
        raise HTTPException(status_code=500, detail=error_detail)

@app.post("/create-subscription")
async def create_subscription(request: SubscriptionRequest):
    """Create a recurring subscription using PayTrust"""
    if not db: 
        raise HTTPException(status_code=500, detail="Database not initialized.")
    
    print(f"=== Create Subscription Request for user {request.userId} ===")
    
    user_ref = db.collection('users').document(request.userId)
    user_doc = user_ref.get()
    if not user_doc.exists: 
        raise HTTPException(status_code=404, detail="User not found.")
    
    user_data = user_doc.to_dict()
    
    # Get subscription details from price ID
    subscription_info = PRICE_ID_TO_CREDITS.get(request.priceId)
    if not subscription_info:
        raise HTTPException(status_code=400, detail="Invalid price ID.")
    
    amount = 22 if subscription_info["planName"] == "Creator" else 49
    credits_per_month = subscription_info["credits"]
    plan_name = subscription_info["planName"]
    
    print(f"Plan: {plan_name}, Amount: ${amount}, Credits/month: {credits_per_month}")
    
    # Create subscription record in Firestore
    subscription_ref = user_ref.collection('subscriptions').document()
    subscription_id = subscription_ref.id
    subscription_ref.set({
        "priceId": request.priceId,
        "planName": plan_name,
        "amount": amount,
        "creditsPerMonth": credits_per_month,
        "createdAt": firestore.SERVER_TIMESTAMP,
        "status": "pending"
    })
    
    print(f"Subscription record created: {subscription_id}")
    
    # Prepare PayTrust recurring payment request
    headers = {
        "accept": "application/json",
        "content-type": "application/json",
        "authorization": f"Bearer {PAYTRUST_API_KEY}"
    }
    
    # Calculate next billing date (1 month from now)
    from datetime import timedelta
    next_billing = (datetime.now() + timedelta(days=30)).strftime("%Y-%m-%dT%H:%M:%S")
    
    backend_url = os.getenv('BACKEND_URL', 'https://aivideogenerator-production.up.railway.app')
    
    payload = {
        "paymentType": "DEPOSIT",
        "amount": amount,
        "currency": "EUR",
        "returnUrl": f"https://ai-video-generator-mvp.netlify.app/payment/success?subscription_id={subscription_id}",
        "errorUrl": f"https://ai-video-generator-mvp.netlify.app/payment/cancel?subscription_id={subscription_id}",
        "webhookUrl": f"{backend_url}/paytrust-webhook",
        "startRecurring": True,
        "subscription": {
            "frequencyUnit": "MONTH",
            "frequency": 1,
            "amount": amount,
            "startTime": next_billing
        },
        "referenceId": f"subscription_id={subscription_id};user_id={request.userId};price_id={request.priceId}",
        "customer": {
            "referenceId": request.userId,
            "firstName": user_data.get("name", "").split()[0] if user_data.get("name") else "User",
            "lastName": user_data.get("name", "").split()[-1] if user_data.get("name") and len(user_data.get("name", "").split()) > 1 else "Customer",
            "email": user_data.get("email", "customer@example.com")
        },
        "paymentMethod": "BASIC_CARD"
    }
    
    print(f"PayTrust API URL: {PAYTRUST_API_URL}/payments")
    print(f"Payload: {json.dumps(payload, indent=2)}")
    
    try:
        response = requests.post(f"{PAYTRUST_API_URL}/payments", json=payload, headers=headers)
        
        print(f"PayTrust Response Status: {response.status_code}")
        print(f"PayTrust Response Body: {response.text}")
        
        response.raise_for_status()
        payment_data = response.json()
        
        print(f"PayTrust Payment Data: {json.dumps(payment_data, indent=2)}")
        
        # PayTrust wraps response in a "result" object
        result = payment_data.get("result", payment_data)
        
        # Update subscription record with PayTrust IDs
        subscription_ref.update({
            "paytrustPaymentId": result.get("id"),
            "paytrustTransactionId": result.get("transactionId")
        })
        
        # Get redirect URL from result object
        redirect_url = result.get("redirectUrl") or result.get("redirect_url") or result.get("paymentUrl")
        
        if not redirect_url:
            print(f"ERROR: No redirect URL in response. Full response: {payment_data}")
            raise HTTPException(status_code=500, detail=f"PayTrust did not return a payment URL. Response: {payment_data}")
        
        print(f"✓ Payment URL obtained: {redirect_url}")
        return {"paymentUrl": redirect_url}
        
    except requests.exceptions.HTTPError as e:
        error_detail = f"PayTrust API Error ({e.response.status_code}): {e.response.text}"
        print(error_detail)
        raise HTTPException(status_code=500, detail=error_detail)
    except requests.exceptions.RequestException as e:
        error_detail = f"Request failed: {str(e)}"
        print(error_detail)
        raise HTTPException(status_code=500, detail=error_detail)
    except Exception as e:
        error_detail = f"Unexpected error: {str(e)}"
        print(error_detail)
        raise HTTPException(status_code=500, detail=error_detail)

@app.post("/paytrust-webhook")
async def paytrust_webhook(request: Request):
    """
    Handle webhook notifications from PayTrust
    PayTrust sends notifications for payment events like:
    - Payment successful
    - Payment failed
    - Subscription payment (recurring)
    - Refunds
    """
    try:
        body = await request.body()
        payload = json.loads(body)
        
        print("=" * 80)
        print(f"WEBHOOK RECEIVED: {datetime.now()}")
        print(f"Payload: {json.dumps(payload, indent=2)}")
        print("=" * 80)
        
        # Extract event data from PayTrust response
        # PayTrust may send data in different structures, handle both
        if "result" in payload:
            event_data = payload.get("result", {})
        else:
            event_data = payload
        
        state = event_data.get("state") or payload.get("state")
        transaction_id = event_data.get("transactionId") or event_data.get("id")
        payment_id = event_data.get("id")
        reference_id = event_data.get("referenceId", "")
        amount = event_data.get("amount")
        payment_type = event_data.get("paymentType")
        
        print(f"State: {state}")
        print(f"Transaction ID: {transaction_id}")
        print(f"Reference ID: {reference_id}")
        print(f"Amount: {amount}")
        
        # Parse referenceId to extract metadata
        metadata = {}
        if reference_id:
            for pair in reference_id.split(";"):
                if "=" in pair:
                    key, value = pair.split("=", 1)
                    metadata[key] = value
        
        user_id = metadata.get("user_id")
        payment_doc_id = metadata.get("payment_id")
        subscription_doc_id = metadata.get("subscription_id")
        price_id = metadata.get("price_id")
        
        print(f"Extracted Metadata: {metadata}")
        
        if not user_id:
            print("⚠️ WARNING: No user_id in webhook payload")
            return {"status": "received", "warning": "No user_id found"}
        
        user_ref = db.collection('users').document(user_id)
        
        # Handle different payment states
        # PayTrust uses: COMPLETED (success), FAILED, DECLINED, PENDING, CHECKOUT
        if state == "COMPLETED" or state == "SUCCESS":
            print(f"✓ Processing COMPLETED/SUCCESS state for user {user_id}")
            
            # Check if this is a subscription payment or one-time payment
            if subscription_doc_id or price_id:
                print(f"📅 Subscription payment detected")
                
                # This is a subscription payment (initial or recurring)
                subscription_info = PRICE_ID_TO_CREDITS.get(price_id) if price_id else None
                credits_to_add = subscription_info["credits"] if subscription_info else 250  # Default to Creator plan
                plan_name = subscription_info["planName"] if subscription_info else "Creator"
                
                print(f"Adding {credits_to_add} subscription credits for {plan_name} plan")
                
                # Update user credits and subscription status
                user_ref.update({
                    "credits": firestore.Increment(credits_to_add),
                    "activePlan": plan_name,
                    "subscriptionStatus": "active"
                })
                
                # Update subscription document if it exists
                if subscription_doc_id:
                    sub_ref = user_ref.collection('subscriptions').document(subscription_doc_id)
                    sub_doc = sub_ref.get()
                    if sub_doc.exists:
                        sub_ref.update({
                            "status": "active",
                            "lastPaymentDate": firestore.SERVER_TIMESTAMP,
                            "paytrustTransactionId": transaction_id
                        })
                        print(f"✓ Updated subscription document: {subscription_doc_id}")
                    else:
                        print(f"⚠️ Subscription document not found: {subscription_doc_id}")
                
                # Create payment record for this subscription payment
                user_ref.collection('payments').add({
                    "amount": amount,
                    "creditsPurchased": credits_to_add,
                    "createdAt": firestore.SERVER_TIMESTAMP,
                    "status": "paid",
                    "type": "Subscription",
                    "paytrustPaymentId": payment_id,
                    "paytrustTransactionId": transaction_id,
                    "paidAt": firestore.SERVER_TIMESTAMP
                })
                
                print(f"✓ Subscription payment successful for user {user_id}. Added {credits_to_add} credits.")
            
            elif payment_doc_id:
                print(f"💳 One-time payment detected: {payment_doc_id}")
                
                # This is a one-time payment
                payment_ref = user_ref.collection('payments').document(payment_doc_id)
                payment_doc = payment_ref.get()
                
                if payment_doc.exists:
                    payment_data = payment_doc.to_dict()
                    credits_to_add = payment_data.get("creditsPurchased", 0)
                    
                    print(f"Payment status BEFORE update: {payment_data.get('status')}")
                    print(f"Adding {credits_to_add} credits from one-time purchase")
                    
                    # ✅ CRITICAL: Update payment status from pending to paid
                    payment_ref.update({
                        "status": "paid",
                        "paidAt": firestore.SERVER_TIMESTAMP,
                        "paytrustTransactionId": transaction_id
                    })
                    
                    # Verify status was updated
                    updated_payment = payment_ref.get().to_dict()
                    print(f"Payment status AFTER update: {updated_payment.get('status')}")
                    
                    # Add credits to user
                    user_ref.update({
                        "credits": firestore.Increment(credits_to_add)
                    })
                    
                    # Verify credits were added
                    updated_user = user_ref.get().to_dict()
                    new_credit_balance = updated_user.get("credits", 0)
                    
                    print(f"✓ One-time payment successful for user {user_id}")
                    print(f"✓ Payment status updated: pending → paid")
                    print(f"✓ Added {credits_to_add} credits")
                    print(f"✓ New credit balance: {new_credit_balance}")
                else:
                    print(f"❌ ERROR: Payment document {payment_doc_id} not found")
            else:
                print(f"⚠️ WARNING: No payment_id or subscription_id found in metadata")
        
        elif state == "FAIL" or state == "FAILED" or state == "DECLINED":
            print(f"❌ Payment FAILED or DECLINED for user {user_id}")
            
            # Handle failed payments
            if payment_doc_id:
                payment_ref = user_ref.collection('payments').document(payment_doc_id)
                payment_doc = payment_ref.get()
                if payment_doc.exists:
                    payment_ref.update({
                        "status": "failed",
                        "failedAt": firestore.SERVER_TIMESTAMP
                    })
                    print(f"✓ Updated payment status to failed: {payment_doc_id}")
            
            if subscription_doc_id:
                sub_ref = user_ref.collection('subscriptions').document(subscription_doc_id)
                sub_doc = sub_ref.get()
                if sub_doc.exists:
                    sub_ref.update({
                        "status": "failed",
                        "failedAt": firestore.SERVER_TIMESTAMP
                    })
                    print(f"✓ Updated subscription status to failed: {subscription_doc_id}")
            
            print(f"Payment failed for user {user_id}")
        
        elif state == "PENDING" or state == "CHECKOUT":
            # Payment is still processing
            print(f"⏳ Payment pending/checkout for user {user_id}")
        
        else:
            print(f"⚠️ Unknown payment state: {state}")
        
        print("=" * 80)
        return {"status": "received"}
    
    except Exception as e:
        print(f"❌ WEBHOOK ERROR: {e}")
        import traceback
        traceback.print_exc()
        # Return 200 even on errors to prevent PayTrust from retrying
        return {"status": "error", "message": str(e)}

@app.get("/payment-status/{payment_id}")
async def check_payment_status(payment_id: str, user_id: str):
    """Allow frontend to check payment status"""
    if not db:
        raise HTTPException(status_code=500, detail="Database not initialized.")
    
    payment_ref = db.collection('users').document(user_id).collection('payments').document(payment_id)
    payment_doc = payment_ref.get()
    
    if not payment_doc.exists:
        raise HTTPException(status_code=404, detail="Payment not found")
    
    payment_data = payment_doc.to_dict()
    return {
        "status": payment_data.get("status"),
        "amount": payment_data.get("amount"),
        "creditsPurchased": payment_data.get("creditsPurchased")
    }

@app.post("/create-customer-portal-session")
async def create_customer_portal(request: PortalRequest):
    """
    Note: PayTrust may not have a built-in customer portal like Stripe.
    You may need to build your own subscription management UI.
    This endpoint is kept for compatibility but may need custom implementation.
    """
    user_ref = db.collection('users').document(request.userId)
    user_doc = user_ref.get()
    if not user_doc.exists: 
        raise HTTPException(status_code=404, detail="User not found.")
    
    # For now, redirect to your own account management page
    return {"portalUrl": "https://ai-video-generator-mvp.netlify.app/account"}

@app.post("/generate-video")
async def generate_media(request: VideoRequest):
    if not db: raise HTTPException(status_code=500, detail="Firestore database not initialized.")
    user_ref = db.collection('users').document(request.user_id)
    model_string = REPLICATE_MODELS.get(request.model_id)
    if not model_string: raise HTTPException(status_code=400, detail="Invalid model ID provided.")
    try:
        user_doc = user_ref.get()
        if not user_doc.exists or user_doc.to_dict().get('credits', 0) <= 0:
            raise HTTPException(status_code=403, detail="User not found or has insufficient credits.")
        user_ref.update({'credits': firestore.Increment(-1)})
    except Exception as e:
        raise HTTPException(status_code=500, detail=f"Failed to manage credits: {e}")
    try:
        api_params = request.params.copy()
        image_param_name = MODEL_IMAGE_PARAMS.get(request.model_id)
        if image_param_name and image_param_name in api_params:
            image_data = api_params.get(image_param_name)
            if image_data and isinstance(image_data, str) and image_data.startswith("data:image"):
                _header, encoded_data = image_data.split(",", 1)
                api_params[image_param_name] = io.BytesIO(base64.b64decode(encoded_data))
            else:
                api_params.pop(image_param_name, None)
>>>>>>> 471f8293
        replicate_output = replicate.run(model_string, input=api_params)
        processed_output = str(replicate_output) if isinstance(replicate_output, FileOutput) else replicate_output

        # Format output
        if isinstance(processed_output, str):
            return {"output_urls": [processed_output]}
        elif isinstance(processed_output, list):
            return {"output_urls": [str(item) for item in processed_output]}
        else:
<<<<<<< HEAD
            logger.error("Unexpected output format from Replicate")
            raise HTTPException(status_code=500, detail="Generation failed")

    except HTTPException:
        raise
    except Exception as e:
        # Refund credit on failure
        logger.error(f"Video generation failed: {str(e)}")
        try:
            refund_credit_with_retry(user_ref)
            logger.info(f"Credit refunded for failed generation - user {user_id}")
        except Exception as refund_error:
            logger.critical(f"CRITICAL: Failed to refund credit for user {user_id} - MANUAL INTERVENTION NEEDED")
            # TODO: Send alert to admin
        raise HTTPException(status_code=500, detail="Video generation failed")

# ============================
# === SELLER ENDPOINTS ===
# ============================

@app.get("/seller/profile")
@limiter.limit("30/minute")
async def get_seller_profile(authorization: str = Header(...), req: Request = None):
    """Get seller profile and PayPal settings"""
    if not authorization.startswith("Bearer "):
        raise HTTPException(status_code=401, detail="Unauthorized")

    try:
        id_token = authorization.split("Bearer ", 1)[1]
        decoded_token = auth.verify_id_token(id_token)
        user_id = decoded_token.get('uid')

        if not user_id:
            raise HTTPException(status_code=401, detail="Unauthorized")

        if not db:
            raise HTTPException(status_code=500, detail="Service temporarily unavailable")

        # Get seller profile
        seller_profile_ref = db.collection('users').document(user_id).collection('seller_profile').document('settings')
        seller_profile_doc = seller_profile_ref.get()

        if seller_profile_doc.exists:
            profile_data = seller_profile_doc.to_dict()
            return {
                "isPaayal": profile_data.get('isPaayal', False),
                "paypalEmail": profile_data.get('paypalEmail'),
                "verified": profile_data.get('verified', False),
                "createdAt": profile_data.get('createdAt')
            }
        else:
            return {
                "isPaayal": False,
                "paypalEmail": None,
                "verified": False,
                "createdAt": None
            }

    except HTTPException:
        raise
    except Exception as e:
        logger.warning("Failed to get seller profile")
        raise HTTPException(status_code=401, detail="Unauthorized")

@app.post("/seller/profile")
@limiter.limit("5/minute")
async def set_seller_profile(request: SellerProfileRequest, authorization: str = Header(...), req: Request = None):
    """Set up PayPal email for seller account"""
    if not authorization.startswith("Bearer "):
        raise HTTPException(status_code=401, detail="Unauthorized")

    try:
        id_token = authorization.split("Bearer ", 1)[1]
        decoded_token = auth.verify_id_token(id_token)
        user_id = decoded_token.get('uid')

        if not user_id:
            raise HTTPException(status_code=401, detail="Unauthorized")

        if not db:
            raise HTTPException(status_code=500, detail="Service temporarily unavailable")

        # Update seller profile
        seller_profile_ref = db.collection('users').document(user_id).collection('seller_profile').document('settings')
        seller_profile_ref.set({
            "paypalEmail": request.paypalEmail,
            "isPaayal": True,
            "verified": True,
            "updatedAt": firestore.SERVER_TIMESTAMP
        }, merge=True)

        logger.info("Seller profile updated")
        return {
            "message": "Seller profile updated successfully",
            "paypalEmail": request.paypalEmail
        }

    except HTTPException:
        raise
    except Exception as e:
        logger.error("Failed to update seller profile")
        raise HTTPException(status_code=500, detail="Failed to update profile")

@app.get("/seller/balance")
@limiter.limit("30/minute")
async def get_seller_balance(authorization: str = Header(...), req: Request = None):
    """Get seller earnings balance"""
    if not authorization.startswith("Bearer "):
        raise HTTPException(status_code=401, detail="Unauthorized")

    try:
        id_token = authorization.split("Bearer ", 1)[1]
        decoded_token = auth.verify_id_token(id_token)
        user_id = decoded_token.get('uid')

        if not user_id:
            raise HTTPException(status_code=401, detail="Unauthorized")

        if not db:
            raise HTTPException(status_code=500, detail="Service temporarily unavailable")

        # Get seller balance
        balance_ref = db.collection('users').document(user_id).collection('seller_balance').document('current')
        balance_doc = balance_ref.get()

        if balance_doc.exists:
            balance_data = balance_doc.to_dict()
            return {
                "totalEarned": balance_data.get('totalEarned', 0.0),
                "pendingBalance": balance_data.get('pendingBalance', 0.0),
                "withdrawnBalance": balance_data.get('withdrawnBalance', 0.0),
                "lastPayoutDate": balance_data.get('lastPayoutDate')
            }
        else:
            return {
                "totalEarned": 0.0,
                "pendingBalance": 0.0,
                "withdrawnBalance": 0.0,
                "lastPayoutDate": None
            }

    except HTTPException:
        raise
    except Exception as e:
        logger.warning("Failed to get seller balance")
        raise HTTPException(status_code=401, detail="Unauthorized")

@app.get("/seller/transactions")
@limiter.limit("30/minute")
async def get_seller_transactions(authorization: str = Header(...), req: Request = None, limit: int = 50):
    """Get seller transaction history"""
    if not authorization.startswith("Bearer "):
        raise HTTPException(status_code=401, detail="Unauthorized")

    try:
        id_token = authorization.split("Bearer ", 1)[1]
        decoded_token = auth.verify_id_token(id_token)
        user_id = decoded_token.get('uid')

        if not user_id:
            raise HTTPException(status_code=401, detail="Unauthorized")

        if not db or limit <= 0 or limit > 100:
            limit = 50

        # Get seller transactions
        transactions = []
        trans_docs = db.collection('users').document(user_id).collection('seller_transactions').order_by("timestamp", direction=firestore.Query.DESCENDING).limit(limit).stream()

        for doc in trans_docs:
            trans_data = doc.to_dict()
            trans_data["id"] = doc.id
            transactions.append(trans_data)

        return {"transactions": transactions, "count": len(transactions)}

    except HTTPException:
        raise
    except Exception as e:
        logger.warning("Failed to get seller transactions")
        raise HTTPException(status_code=401, detail="Unauthorized")

@app.get("/seller/transactions/export")
@limiter.limit("5/minute")
async def export_seller_transactions(authorization: str = Header(...), format: str = "csv", req: Request = None):
    """Export seller transactions as CSV or PDF - limit 5 per minute per user"""
    if not authorization.startswith("Bearer "):
        raise HTTPException(status_code=401, detail="Unauthorized")

    try:
        # Validate format
        if format.lower() not in ["csv", "pdf"]:
            raise HTTPException(status_code=400, detail="Format must be 'csv' or 'pdf'")

        id_token = authorization.split("Bearer ", 1)[1]
        decoded_token = auth.verify_id_token(id_token)
        user_id = decoded_token.get('uid')

        if not user_id:
            raise HTTPException(status_code=401, detail="Unauthorized")

        if not db:
            raise HTTPException(status_code=500, detail="Service temporarily unavailable")

        # Get seller transactions (max 500)
        transactions = []
        trans_docs = db.collection('users').document(user_id).collection('seller_transactions').order_by("timestamp", direction=firestore.Query.DESCENDING).limit(500).stream()

        for doc in trans_docs:
            trans_data = doc.to_dict()
            trans_data["id"] = doc.id
            transactions.append(trans_data)

        if not transactions:
            raise HTTPException(status_code=404, detail="No transactions found")

        # Get seller profile for name
        user_doc = db.collection('users').document(user_id).get()
        seller_name = user_doc.get('displayName', 'Seller') if user_doc.exists else 'Seller'
        seller_email = user_doc.get('email') if user_doc.exists else 'unknown'

        # Prepare data for export
        export_data = []
        for trans in transactions:
            timestamp = trans.get('timestamp')
            if timestamp:
                timestamp_str = timestamp.strftime('%Y-%m-%d %H:%M:%S') if hasattr(timestamp, 'strftime') else str(timestamp)
            else:
                timestamp_str = 'Unknown'

            export_data.append({
                'Date': timestamp_str,
                'Video ID': trans.get('videoId', 'N/A'),
                'Buyer ID': trans.get('buyerId', 'N/A'),
                'Amount (€)': f"{trans.get('amount', 0):.2f}",
                'Status': trans.get('status', 'Unknown').upper()
            })

        if format.lower() == "csv":
            # Export as CSV
            df = pd.DataFrame(export_data)
            csv_buffer = io.StringIO()
            df.to_csv(csv_buffer, index=False)
            csv_content = csv_buffer.getvalue()

            filename = f"transactions_{seller_name.replace(' ', '_')}_{datetime.now().strftime('%Y%m%d_%H%M%S')}.csv"

            return StreamingResponse(
                iter([csv_content]),
                media_type="text/csv",
                headers={"Content-Disposition": f"attachment; filename={filename}"}
            )

        else:  # PDF format
            # Export as PDF
            pdf_buffer = io.BytesIO()
            doc = SimpleDocTemplate(pdf_buffer, pagesize=letter, topMargin=0.5*inch, bottomMargin=0.5*inch)

            # Build content
            elements = []
            styles = getSampleStyleSheet()

            # Title
            title_style = ParagraphStyle(
                'CustomTitle',
                parent=styles['Heading1'],
                fontSize=24,
                textColor=colors.HexColor('#1a1a1a'),
                spaceAfter=6,
                fontName='Helvetica-Bold'
            )
            elements.append(Paragraph("Transaction History Report", title_style))

            # Subtitle
            subtitle_style = ParagraphStyle(
                'Subtitle',
                parent=styles['Normal'],
                fontSize=10,
                textColor=colors.HexColor('#666666'),
                spaceAfter=12
            )
            elements.append(Paragraph(f"Seller: {seller_name} | Email: {seller_email}", subtitle_style))
            elements.append(Paragraph(f"Generated: {datetime.now().strftime('%Y-%m-%d %H:%M:%S')}", subtitle_style))
            elements.append(Spacer(1, 0.3*inch))

            # Summary
            total_amount = sum(float(item['Amount (€)']) for item in export_data)
            summary_style = ParagraphStyle(
                'Summary',
                parent=styles['Normal'],
                fontSize=11,
                textColor=colors.HexColor('#333333'),
                spaceAfter=6,
                fontName='Helvetica-Bold'
            )
            elements.append(Paragraph(f"Total Transactions: {len(export_data)} | Total Amount: €{total_amount:.2f}", summary_style))
            elements.append(Spacer(1, 0.2*inch))

            # Table
            table_data = [['Date', 'Video ID', 'Buyer ID', 'Amount (€)', 'Status']]
            for item in export_data:
                table_data.append([
                    item['Date'],
                    item['Video ID'][:12] + '...' if len(item['Video ID']) > 12 else item['Video ID'],
                    item['Buyer ID'][:12] + '...' if len(item['Buyer ID']) > 12 else item['Buyer ID'],
                    item['Amount (€)'],
                    item['Status']
                ])

            table = Table(table_data, colWidths=[1.3*inch, 1.2*inch, 1.2*inch, 1*inch, 1*inch])
            table.setStyle(TableStyle([
                ('BACKGROUND', (0, 0), (-1, 0), colors.HexColor('#4CAF50')),
                ('TEXTCOLOR', (0, 0), (-1, 0), colors.whitesmoke),
                ('ALIGN', (0, 0), (-1, -1), 'CENTER'),
                ('FONTNAME', (0, 0), (-1, 0), 'Helvetica-Bold'),
                ('FONTSIZE', (0, 0), (-1, 0), 10),
                ('BOTTOMPADDING', (0, 0), (-1, 0), 12),
                ('BACKGROUND', (0, 1), (-1, -1), colors.beige),
                ('GRID', (0, 0), (-1, -1), 1, colors.HexColor('#cccccc')),
                ('FONTSIZE', (0, 1), (-1, -1), 9),
                ('ROWBACKGROUNDS', (0, 1), (-1, -1), [colors.white, colors.HexColor('#f9f9f9')]),
                ('VALIGN', (0, 0), (-1, -1), 'MIDDLE'),
                ('LEFTPADDING', (0, 0), (-1, -1), 8),
                ('RIGHTPADDING', (0, 0), (-1, -1), 8),
            ]))

            elements.append(table)

            # Footer
            elements.append(Spacer(1, 0.3*inch))
            footer_style = ParagraphStyle(
                'Footer',
                parent=styles['Normal'],
                fontSize=8,
                textColor=colors.HexColor('#999999'),
                alignment='center'
            )
            elements.append(Paragraph("This is an official transaction report. Keep this for your records.", footer_style))

            # Build PDF
            doc.build(elements)
            pdf_buffer.seek(0)

            filename = f"transactions_{seller_name.replace(' ', '_')}_{datetime.now().strftime('%Y%m%d_%H%M%S')}.pdf"

            return StreamingResponse(
                iter([pdf_buffer.getvalue()]),
                media_type="application/pdf",
                headers={"Content-Disposition": f"attachment; filename={filename}"}
            )

    except HTTPException:
        raise
    except Exception as e:
        logger.error(f"Failed to export transactions: {str(e)}")
        raise HTTPException(status_code=500, detail="Failed to export transactions")

@app.post("/seller/payout-request")
@limiter.limit("10/minute")
async def create_payout_request(request: PayoutRequestRequest, authorization: str = Header(...), req: Request = None):
    """Request a payout/withdrawal of seller earnings"""
    if not authorization.startswith("Bearer "):
        raise HTTPException(status_code=401, detail="Unauthorized")

    try:
        id_token = authorization.split("Bearer ", 1)[1]
        decoded_token = auth.verify_id_token(id_token)
        user_id = decoded_token.get('uid')

        if not user_id:
            raise HTTPException(status_code=401, detail="Unauthorized")

        if not db:
            raise HTTPException(status_code=500, detail="Service temporarily unavailable")

        # Check if seller is suspended
        seller_profile_ref = db.collection('users').document(user_id).collection('seller_profile').document('profile')
        seller_profile_doc = seller_profile_ref.get()

        if seller_profile_doc.exists:
            seller_status = seller_profile_doc.to_dict().get('status', 'unverified')
            if seller_status == 'suspended':
                raise HTTPException(status_code=403, detail="Your seller account is suspended and cannot request payouts")

        # Get current balance
        balance_ref = db.collection('users').document(user_id).collection('seller_balance').document('current')
        balance_doc = balance_ref.get()

        if not balance_doc.exists:
            raise HTTPException(status_code=400, detail="No balance found")

        balance_data = balance_doc.to_dict()
        pending_balance = balance_data.get('pendingBalance', 0.0)

        # Validate amount
        if request.amount > pending_balance:
            raise HTTPException(status_code=400, detail="Insufficient pending balance")

        # Get PayPal email from profile
        seller_profile_ref = db.collection('users').document(user_id).collection('seller_profile').document('settings')
        seller_profile_doc = seller_profile_ref.get()

        if not seller_profile_doc.exists or not seller_profile_doc.to_dict().get('paypalEmail'):
            raise HTTPException(status_code=400, detail="PayPal email not configured")

        paypal_email = seller_profile_doc.to_dict().get('paypalEmail')

        # Create payout request
        payout_ref = db.collection('users').document(user_id).collection('payout_requests').document()
        payout_id = payout_ref.id

        payout_ref.set({
            "amount": request.amount,
            "paypalEmail": paypal_email,
            "status": "pending",
            "createdAt": firestore.SERVER_TIMESTAMP,
            "userId": user_id
        })

        logger.info(f"Payout request created: {payout_id}")
        return {
            "payoutId": payout_id,
            "amount": request.amount,
            "status": "pending",
            "message": "Payout request created successfully"
        }

    except HTTPException:
        raise
    except Exception as e:
        logger.error("Failed to create payout request")
        raise HTTPException(status_code=500, detail="Failed to create payout request")

@app.get("/seller/payout-requests")
@limiter.limit("30/minute")
async def get_payout_requests(authorization: str = Header(...), req: Request = None):
    """Get seller payout request history"""
    if not authorization.startswith("Bearer "):
        raise HTTPException(status_code=401, detail="Unauthorized")

    try:
        id_token = authorization.split("Bearer ", 1)[1]
        decoded_token = auth.verify_id_token(id_token)
        user_id = decoded_token.get('uid')

        if not user_id:
            raise HTTPException(status_code=401, detail="Unauthorized")

        if not db:
            raise HTTPException(status_code=500, detail="Service temporarily unavailable")

        # Get payout requests
        payouts = []
        payout_docs = db.collection('users').document(user_id).collection('payout_requests').order_by("createdAt", direction=firestore.Query.DESCENDING).limit(100).stream()

        for doc in payout_docs:
            payout_data = doc.to_dict()
            payout_data["id"] = doc.id
            payouts.append(payout_data)

        return {"payouts": payouts, "count": len(payouts)}

    except HTTPException:
        raise
    except Exception as e:
        logger.warning("Failed to get payout requests")
        raise HTTPException(status_code=401, detail="Unauthorized")

@app.post("/seller/withdrawal-request-notification")
@limiter.limit("10/minute")
async def send_withdrawal_notification(authorization: str = Header(...), req: Request = None):
    """Send email notification to admin when a withdrawal request is created"""
    if not authorization.startswith("Bearer "):
        raise HTTPException(status_code=401, detail="Unauthorized")

    try:
        # Parse request body
        body = await req.json()
        request_id = body.get('requestId')
        amount = body.get('amount')
        paypal_email = body.get('paypalEmail')

        if not request_id or not amount or not paypal_email:
            raise HTTPException(status_code=400, detail="Missing required fields: requestId, amount, paypalEmail")

        # Verify user token
        id_token = authorization.split("Bearer ", 1)[1]
        decoded_token = auth.verify_id_token(id_token)
        user_id = decoded_token.get('uid')

        if not user_id:
            raise HTTPException(status_code=401, detail="Unauthorized")

        if not db:
            raise HTTPException(status_code=500, detail="Service temporarily unavailable")

        # Get user details
        user_doc = db.collection('users').document(user_id).get()
        if not user_doc.exists:
            raise HTTPException(status_code=404, detail="User not found")

        user_data = user_doc.to_dict()
        user_email = user_data.get('email', 'N/A')
        user_name = user_data.get('displayName', user_data.get('email', 'Unknown Seller'))

        # Get admin email from environment variable
        admin_email = os.getenv("ADMIN_EMAIL")
        if not admin_email:
            logger.warning("ADMIN_EMAIL not configured - withdrawal notification not sent")
            return {"success": True, "message": "Notification skipped - admin email not configured"}

        # Generate email HTML
        email_html = get_new_withdrawal_request_email(
            seller_name=user_name,
            seller_email=user_email,
            amount=float(amount),
            paypal_email=paypal_email,
            seller_id=user_id,
            request_id=request_id
        )

        # Send email to admin
        email_sent = send_email(
            to_email=admin_email,
            subject=f"💰 New Withdrawal Request - €{amount:.2f} from {user_name}",
            html_content=email_html
        )

        if email_sent:
            logger.info(f"Withdrawal notification email sent for request {request_id}")
            return {"success": True, "message": "Notification sent successfully"}
        else:
            logger.warning(f"Failed to send withdrawal notification for request {request_id}")
            return {"success": False, "message": "Failed to send notification"}

    except HTTPException:
        raise
    except Exception as e:
        logger.error(f"Failed to send withdrawal notification: {str(e)}")
        raise HTTPException(status_code=500, detail="Failed to send notification")
=======
            raise TypeError("Unexpected model output format.")
    except Exception as e:
        print(f"Replicate task failed for user {request.user_id}. Refunding credit. Error: {e}")
        try: user_ref.update({'credits': firestore.Increment(1)})
        except Exception as refund_e: print(f"CRITICAL: FAILED TO REFUND CREDIT for user {request.user_id}. Error: {refund_e}")
        raise HTTPException(status_code=500, detail=f"Generation failed: {e}")
>>>>>>> 471f8293

# ========================
# === ADMIN ENDPOINTS ===
# ========================
@app.get("/admin/stats", dependencies=[admin_dependency])
async def get_admin_stats():
    users_collection = db.collection('users').stream()
    return {"userCount": len(list(users_collection))}

@app.get("/admin/users", dependencies=[admin_dependency])
async def get_all_users():
    users_list = []
    users_docs = db.collection('users').stream()
    for user in users_docs:
        user_data = user.to_dict()
        users_list.append({ "id": user.id, "email": user_data.get("email"), "plan": user_data.get("activePlan", "Starter Plan"), "generationCount": 0 })
    return users_list

@app.post("/admin/users", dependencies=[admin_dependency])
async def create_user_account(request: AdminUserCreateRequest):
<<<<<<< HEAD
    """Create a new user account - admin only"""
    try:
        # Create Firebase Auth user
        user = auth.create_user(email=request.email, password=request.password)

        # Initialize Firestore user document
        db.collection('users').document(user.uid).set({
            "email": user.email,
            "createdAt": firestore.SERVER_TIMESTAMP,
            "credits": 10,
            "activePlan": "Starter",
            "banned": False,
            "suspended": False
        })

        logger.info("Admin created new user account")
        return {"message": "User created successfully", "uid": user.uid}

    except auth.EmailAlreadyExistsError:
        logger.warning("Attempt to create user with existing email")
        raise HTTPException(status_code=400, detail="Email already in use")
    except auth.InvalidPasswordError:
        raise HTTPException(status_code=400, detail="Password does not meet requirements")
    except Exception as e:
        logger.error("Failed to create user account")
        raise HTTPException(status_code=400, detail="Failed to create user account")

@app.get("/admin/users/{user_id}", dependencies=[admin_dependency])
async def get_user_details(user_id: str):
    """Get user profile and transaction history - admin only"""
    try:
        user_doc = db.collection('users').document(user_id).get()
        if not user_doc.exists:
            raise HTTPException(status_code=404, detail="User not found")

        # Get transactions
        transactions = []
        try:
            trans_docs = db.collection('users').document(user_id).collection('payments').order_by("createdAt", direction=firestore.Query.DESCENDING).limit(100).stream()
            for doc in trans_docs:
                trans_data = doc.to_dict()
                trans_data["id"] = doc.id
                if 'createdAt' in trans_data and trans_data['createdAt']:
                    trans_data['createdAt'] = trans_data['createdAt'].strftime('%d/%m/%Y')
                transactions.append(trans_data)
        except Exception as e:
            logger.warning("Failed to fetch transactions for user")

        user_profile = user_doc.to_dict()
        user_profile['name'] = user_profile.get('name', user_profile.get('email', ''))
        return {"profile": user_profile, "transactions": transactions}

    except HTTPException:
        raise
    except Exception as e:
        logger.error("Failed to get user details")
        raise HTTPException(status_code=500, detail="Service temporarily unavailable")

@app.put("/admin/users/{user_id}", dependencies=[admin_dependency])
async def update_user_details(user_id: str, request: AdminUserUpdateRequest):
    """Update user profile - admin only"""
    try:
        # Update Firebase Auth if email changed
        if request.email:
            auth.update_user(user_id, email=request.email)

        # Update Firestore
        update_data = {}
        if request.email:
            update_data['email'] = request.email
        if request.name:
            update_data['name'] = request.name

        if update_data:
            db.collection('users').document(user_id).update(update_data)

        logger.info("Admin updated user details")
        return {"message": "User updated successfully"}

    except auth.UserNotFoundError:
        raise HTTPException(status_code=404, detail="User not found")
    except auth.InvalidEmailError:
        raise HTTPException(status_code=400, detail="Invalid email address")
    except Exception as e:
        logger.error("Failed to update user details")
        raise HTTPException(status_code=500, detail="Failed to update user")

@app.put("/admin/users/{user_id}/billing", dependencies=[admin_dependency])
async def update_billing_info(user_id: str, request: AdminBillingUpdateRequest):
    """Update user billing information - admin only"""
    try:
        db.collection('users').document(user_id).update({"billingInfo": request.dict()})
        logger.info("Admin updated billing information")
        return {"message": "Billing information updated successfully"}

    except Exception as e:
        logger.error("Failed to update billing information")
        raise HTTPException(status_code=500, detail="Failed to update billing information")

@app.post("/admin/users/{user_id}/gift-credits", dependencies=[admin_dependency])
async def gift_user_credits(user_id: str, request: AdminCreditRequest):
    """Gift credits to user - admin only"""
    try:
        if request.amount <= 0 or request.amount > 100000:
            raise HTTPException(status_code=400, detail="Credit amount must be between 1 and 100000")

        db.collection('users').document(user_id).update({"credits": firestore.Increment(request.amount)})
        logger.info(f"Admin gifted {request.amount} credits")
        return {"message": f"{request.amount} credits gifted successfully"}

    except HTTPException:
        raise
    except Exception as e:
        logger.error("Failed to gift credits")
        raise HTTPException(status_code=500, detail="Failed to gift credits")

@app.post("/admin/transactions/{user_id}", dependencies=[admin_dependency])
async def add_transaction(user_id: str, request: AdminTransactionRequest):
    """Add transaction record - admin only"""
    try:
        trans_date = datetime.strptime(request.date, '%d/%m/%Y')
        db.collection('users').document(user_id).collection('payments').add({
            "createdAt": trans_date,
            "amount": request.amount,
            "type": request.type,
            "status": request.status
        })
        logger.info("Admin added transaction")
        return {"message": "Transaction added successfully"}

    except ValueError:
        raise HTTPException(status_code=400, detail="Invalid date format. Use DD/MM/YYYY")
    except Exception as e:
        logger.error("Failed to add transaction")
        raise HTTPException(status_code=500, detail="Failed to add transaction")

@app.put("/admin/transactions/{user_id}/{trans_id}", dependencies=[admin_dependency])
async def update_transaction(user_id: str, trans_id: str, request: AdminTransactionRequest):
    """Update transaction record - admin only"""
    try:
        trans_date = datetime.strptime(request.date, '%d/%m/%Y')
        trans_ref = db.collection('users').document(user_id).collection('payments').document(trans_id)
        trans_ref.update({
            "createdAt": trans_date,
            "amount": request.amount,
            "type": request.type,
            "status": request.status
        })
        logger.info("Admin updated transaction")
        return {"message": "Transaction updated successfully"}

    except ValueError:
        raise HTTPException(status_code=400, detail="Invalid date format. Use DD/MM/YYYY")
    except Exception as e:
        logger.error("Failed to update transaction")
        raise HTTPException(status_code=500, detail="Failed to update transaction")

@app.delete("/admin/transactions/{user_id}/{trans_id}", dependencies=[admin_dependency])
async def delete_transaction(user_id: str, trans_id: str):
    """Delete transaction record - admin only"""
    try:
        db.collection('users').document(user_id).collection('payments').document(trans_id).delete()
        logger.info("Admin deleted transaction")
        return {"message": "Transaction deleted successfully"}

    except Exception as e:
        logger.error("Failed to delete transaction")
        raise HTTPException(status_code=500, detail="Failed to delete transaction")

@app.post("/admin/users/{user_id}/reset-password", dependencies=[admin_dependency])
async def reset_user_password(user_id: str, request: dict):
    """Reset a user's password - admin only"""
    new_password = request.get("newPassword")

    if not new_password or len(new_password) < 8:
        raise HTTPException(status_code=400, detail="Password must be at least 8 characters")

    if len(new_password) > 255:
        raise HTTPException(status_code=400, detail="Password too long")

    try:
        auth.update_user(user_id, password=new_password)
        logger.info("Admin reset user password")
        return {"message": "Password reset successfully"}

    except auth.UserNotFoundError:
        raise HTTPException(status_code=404, detail="User not found")
    except auth.InvalidPasswordError:
        raise HTTPException(status_code=400, detail="Password does not meet requirements")
    except Exception as e:
        logger.error("Failed to reset password")
        raise HTTPException(status_code=500, detail="Failed to reset password")

# --- Payout Management Endpoints (Admin) ---

@app.get("/admin/payouts/queue", dependencies=[admin_dependency])
@limiter.limit("30/minute")
async def get_payout_queue(req: Request = None):
    """Get pending payout requests - admin only"""
    try:
        if not db:
            raise HTTPException(status_code=500, detail="Service temporarily unavailable")

        # Get all pending payout requests
        pending_payouts = []
        payout_docs = db.collection_group('payout_requests').where('status', '==', 'pending').limit(100).stream()

        for doc in payout_docs:
            payout_data = doc.to_dict()
            payout_data["id"] = doc.id
            payout_data["docPath"] = doc.reference.path
            pending_payouts.append(payout_data)

        return {
            "payouts": pending_payouts,
            "count": len(pending_payouts)
        }

    except Exception as e:
        logger.error("Failed to get payout queue")
        raise HTTPException(status_code=500, detail="Failed to fetch payouts")

@app.post("/admin/payouts/{payout_id}/approve", dependencies=[admin_dependency])
@limiter.limit("10/minute")
async def approve_payout(payout_id: str, user_id: str, req: Request = None):
    """Approve payout request - admin only - triggers PayPal transfer"""
    try:
        if not db:
            raise HTTPException(status_code=500, detail="Service temporarily unavailable")

        # Get payout request
        payout_ref = db.collection('users').document(user_id).collection('payout_requests').document(payout_id)
        payout_doc = payout_ref.get()

        if not payout_doc.exists:
            raise HTTPException(status_code=404, detail="Payout request not found")

        payout_data = payout_doc.to_dict()

        if payout_data.get('status') != 'pending':
            raise HTTPException(status_code=400, detail="Payout is not pending")

        payout_amount = payout_data.get('amount', 0.0)
        paypal_email = payout_data.get('paypalEmail')

        # In a real implementation, trigger PayPal transfer here
        # For now, we'll mark as approved and create a record
        # TODO: Integrate with PayPal API to actually transfer funds

        # Update payout status to approved
        payout_ref.update({
            "status": "approved",
            "approvedAt": firestore.SERVER_TIMESTAMP,
            "approvedBy": user_id
        })

        # Deduct from pending balance
        balance_ref = db.collection('users').document(user_id).collection('seller_balance').document('current')
        balance_ref.update({
            "pendingBalance": firestore.Increment(-payout_amount),
            "lastPayoutDate": firestore.SERVER_TIMESTAMP
        })

        # Send notification email to seller
        try:
            user_doc = db.collection('users').document(user_id).get()
            seller_email = user_doc.get('email') if user_doc.exists else paypal_email
            seller_name = user_doc.get('displayName', 'Seller') if user_doc.exists else 'Seller'
            send_payout_notification(seller_email, 'approved', payout_amount, seller_name)
        except Exception as e:
            logger.warning(f"Failed to send payout approval email: {str(e)}")

        # Send notification to admin
        try:
            admin_subject = f"[ACTION] Payout Approved: €{payout_amount:.2f}"
            user_doc = db.collection('users').document(user_id).get()
            seller_name = user_doc.get('displayName', 'Seller') if user_doc.exists else 'Seller'
            admin_html = get_admin_email(seller_name, payout_amount, paypal_email, user_id)
            send_admin_notification(admin_subject, admin_html)
        except Exception as e:
            logger.warning(f"Failed to send admin notification: {str(e)}")

        logger.info(f"Payout approved: {payout_id} for {payout_amount} EUR")
        return {
            "message": "Payout approved successfully",
            "payoutId": payout_id,
            "amount": payout_amount,
            "status": "approved"
        }

    except HTTPException:
        raise
    except Exception as e:
        logger.error("Failed to approve payout")
        raise HTTPException(status_code=500, detail="Failed to approve payout")

@app.post("/admin/payouts/{payout_id}/reject", dependencies=[admin_dependency])
@limiter.limit("10/minute")
async def reject_payout(payout_id: str, user_id: str, req: Request = None):
    """Reject payout request - admin only"""
    try:
        if not db:
            raise HTTPException(status_code=500, detail="Service temporarily unavailable")

        # Get payout request
        payout_ref = db.collection('users').document(user_id).collection('payout_requests').document(payout_id)
        payout_doc = payout_ref.get()

        if not payout_doc.exists:
            raise HTTPException(status_code=404, detail="Payout request not found")

        payout_data = payout_doc.to_dict()

        if payout_data.get('status') != 'pending':
            raise HTTPException(status_code=400, detail="Payout is not pending")

        payout_amount = payout_data.get('amount', 0.0)
        paypal_email = payout_data.get('paypalEmail')

        # Update payout status to rejected
        payout_ref.update({
            "status": "rejected",
            "rejectedAt": firestore.SERVER_TIMESTAMP,
            "rejectedBy": user_id
        })

        # Send rejection notification email to seller
        try:
            user_doc = db.collection('users').document(user_id).get()
            seller_email = user_doc.get('email') if user_doc.exists else paypal_email
            seller_name = user_doc.get('displayName', 'Seller') if user_doc.exists else 'Seller'
            send_payout_notification(seller_email, 'rejected', payout_amount, seller_name)
        except Exception as e:
            logger.warning(f"Failed to send payout rejection email: {str(e)}")

        logger.info(f"Payout rejected: {payout_id}")
        return {
            "message": "Payout rejected successfully",
            "payoutId": payout_id,
            "status": "rejected"
        }

    except HTTPException:
        raise
    except Exception as e:
        logger.error("Failed to reject payout")
        raise HTTPException(status_code=500, detail="Failed to reject payout")

@app.post("/admin/payouts/{payout_id}/complete", dependencies=[admin_dependency])
@limiter.limit("10/minute")
async def complete_payout(payout_id: str, user_id: str, req: Request = None):
    """Mark payout as completed after manual PayPal transfer - admin only"""
    try:
        if not db:
            raise HTTPException(status_code=500, detail="Service temporarily unavailable")

        # Get payout request
        payout_ref = db.collection('users').document(user_id).collection('payout_requests').document(payout_id)
        payout_doc = payout_ref.get()

        if not payout_doc.exists:
            raise HTTPException(status_code=404, detail="Payout request not found")

        payout_data = payout_doc.to_dict()

        if payout_data.get('status') != 'approved':
            raise HTTPException(status_code=400, detail="Only approved payouts can be completed")

        # Update payout status to completed
        payout_ref.update({
            "status": "completed",
            "completedAt": firestore.SERVER_TIMESTAMP,
            "completedBy": user_id
        })

        # Update withdrawn balance
        payout_amount = payout_data.get('amount', 0.0)
        paypal_email = payout_data.get('paypalEmail')
        balance_ref = db.collection('users').document(user_id).collection('seller_balance').document('current')
        balance_ref.update({
            "withdrawnBalance": firestore.Increment(payout_amount)
        })

        # Send completion notification email to seller
        try:
            user_doc = db.collection('users').document(user_id).get()
            seller_email = user_doc.get('email') if user_doc.exists else paypal_email
            seller_name = user_doc.get('displayName', 'Seller') if user_doc.exists else 'Seller'
            send_payout_notification(seller_email, 'completed', payout_amount, seller_name)
        except Exception as e:
            logger.warning(f"Failed to send payout completion email: {str(e)}")

        logger.info(f"Payout completed: {payout_id} for {payout_amount} EUR")
        return {
            "message": "Payout marked as completed successfully",
            "payoutId": payout_id,
            "amount": payout_amount,
            "status": "completed"
        }

    except HTTPException:
        raise
    except Exception as e:
        logger.error("Failed to complete payout")
        raise HTTPException(status_code=500, detail="Failed to complete payout")

@app.get("/admin/payouts/history", dependencies=[admin_dependency])
@limiter.limit("30/minute")
async def get_payout_history(req: Request = None):
    """Get payout history (approved/completed/rejected) - admin only"""
    try:
        if not db:
            raise HTTPException(status_code=500, detail="Service temporarily unavailable")

        # Get all non-pending payout requests
        payouts = []
        payout_docs = db.collection_group('payout_requests').where('status', 'in', ['approved', 'completed', 'rejected']).limit(200).stream()

        for doc in payout_docs:
            payout_data = doc.to_dict()
            payout_data["id"] = doc.id
            payouts.append(payout_data)

        return {
            "payouts": payouts,
            "count": len(payouts)
        }

    except Exception as e:
        logger.error("Failed to get payout history")
        raise HTTPException(status_code=500, detail="Failed to fetch payout history")

@app.get("/admin/seller/{user_id}/earnings", dependencies=[admin_dependency])
@limiter.limit("30/minute")
async def get_seller_earnings(user_id: str, req: Request = None):
    """Get seller earnings summary - admin only"""
    try:
        if not db:
            raise HTTPException(status_code=500, detail="Service temporarily unavailable")

        # Get seller balance
        balance_ref = db.collection('users').document(user_id).collection('seller_balance').document('current')
        balance_doc = balance_ref.get()

        if not balance_doc.exists:
            return {
                "userId": user_id,
                "totalEarned": 0.0,
                "pendingBalance": 0.0,
                "withdrawnBalance": 0.0,
                "transactionCount": 0
            }

        balance_data = balance_doc.to_dict()

        # Get transaction count
        trans_docs = db.collection('users').document(user_id).collection('seller_transactions').stream()
        transaction_count = len(list(trans_docs))

        return {
            "userId": user_id,
            "totalEarned": balance_data.get('totalEarned', 0.0),
            "pendingBalance": balance_data.get('pendingBalance', 0.0),
            "withdrawnBalance": balance_data.get('withdrawnBalance', 0.0),
            "transactionCount": transaction_count,
            "lastPayoutDate": balance_data.get('lastPayoutDate')
        }

    except Exception as e:
        logger.error("Failed to get seller earnings")
        raise HTTPException(status_code=500, detail="Failed to fetch seller earnings")

@app.post("/admin/seller/{user_id}/verify", dependencies=[admin_dependency])
@limiter.limit("10/minute")
async def verify_seller(user_id: str, admin_id: str = Header(..., alias="X-Admin-ID"), req: Request = None):
    """Verify a seller account - admin only"""
    try:
        if not db:
            raise HTTPException(status_code=500, detail="Service temporarily unavailable")

        # Get seller profile
        profile_ref = db.collection('users').document(user_id).collection('seller_profile').document('profile')
        profile_doc = profile_ref.get()

        if not profile_doc.exists:
            # Create seller profile if it doesn't exist
            profile_ref.set({
                "status": "verified",
                "verificationDate": firestore.SERVER_TIMESTAMP,
                "verifiedBy": admin_id
            }, merge=True)
        else:
            # Update existing profile
            profile_ref.update({
                "status": "verified",
                "verificationDate": firestore.SERVER_TIMESTAMP,
                "verifiedBy": admin_id
            })

        logger.info(f"Seller {user_id} verified by admin {admin_id}")
        return {
            "message": "Seller verified successfully",
            "userId": user_id,
            "status": "verified"
        }

    except HTTPException:
        raise
    except Exception as e:
        logger.error(f"Failed to verify seller: {str(e)}")
        raise HTTPException(status_code=500, detail="Failed to verify seller")

@app.post("/admin/seller/{user_id}/suspend", dependencies=[admin_dependency])
@limiter.limit("10/minute")
async def suspend_seller(user_id: str, suspend_request: AdminSellerSuspendRequest, admin_id: str = Header(..., alias="X-Admin-ID"), req: Request = None):
    """Suspend a seller account - admin only"""
    try:
        if not db:
            raise HTTPException(status_code=500, detail="Service temporarily unavailable")

        # Get seller profile
        profile_ref = db.collection('users').document(user_id).collection('seller_profile').document('profile')
        profile_doc = profile_ref.get()

        if not profile_doc.exists:
            raise HTTPException(status_code=404, detail="Seller profile not found")

        # Update seller status to suspended
        profile_ref.update({
            "status": "suspended",
            "suspensionReason": suspend_request.reason,
            "suspendedBy": admin_id,
            "suspendedAt": firestore.SERVER_TIMESTAMP
        })

        # Send suspension notification email to seller
        try:
            user_doc = db.collection('users').document(user_id).get()
            seller_email = user_doc.get('email') if user_doc.exists else None
            seller_name = user_doc.get('displayName', 'Seller') if user_doc.exists else 'Seller'

            if seller_email:
                subject = "⚠️ Your Seller Account Has Been Suspended"
                html_content = f"""
                <html>
                <body style="font-family: Arial, sans-serif; background-color: #f5f5f5; color: #333;">
                    <div style="max-width: 600px; margin: 0 auto; background-color: white; padding: 40px; border-radius: 8px;">
                        <div style="background: linear-gradient(135deg, #dc2626 0%, #991b1b 100%); color: white; padding: 30px; border-radius: 8px; text-align: center; margin-bottom: 30px;">
                            <h1 style="margin: 0; font-size: 28px;">Account Suspended</h1>
                        </div>
                        <p>Hi {seller_name},</p>
                        <p>Your seller account has been suspended. This means you are temporarily unable to sell videos or request payouts.</p>
                        <div style="background-color: #fee2e2; border-left: 4px solid #dc2626; padding: 15px; margin: 20px 0; border-radius: 4px;">
                            <p style="margin: 0;"><strong>Reason:</strong> {suspend_request.reason}</p>
                        </div>
                        <p>If you believe this is a mistake or would like to appeal this decision, please contact our support team.</p>
                        <p>Thank you for your understanding.</p>
                        <p style="color: #666; font-size: 12px; margin-top: 30px; border-top: 1px solid #eee; padding-top: 20px;">
                            This is an automated message. Please do not reply to this email.
                        </p>
                    </div>
                </body>
                </html>
                """
                send_email(seller_email, subject, html_content)
        except Exception as e:
            logger.warning(f"Failed to send suspension email: {str(e)}")

        logger.info(f"Seller {user_id} suspended by admin {admin_id}. Reason: {suspend_request.reason}")
        return {
            "message": "Seller suspended successfully",
            "userId": user_id,
            "status": "suspended",
            "reason": suspend_request.reason
        }

    except HTTPException:
        raise
    except Exception as e:
        logger.error(f"Failed to suspend seller: {str(e)}")
        raise HTTPException(status_code=500, detail="Failed to suspend seller")

@app.post("/admin/seller/{user_id}/unsuspend", dependencies=[admin_dependency])
@limiter.limit("10/minute")
async def unsuspend_seller(user_id: str, admin_id: str = Header(..., alias="X-Admin-ID"), req: Request = None):
    """Unsuspend a seller account - admin only"""
    try:
        if not db:
            raise HTTPException(status_code=500, detail="Service temporarily unavailable")

        # Get seller profile
        profile_ref = db.collection('users').document(user_id).collection('seller_profile').document('profile')
        profile_doc = profile_ref.get()

        if not profile_doc.exists:
            raise HTTPException(status_code=404, detail="Seller profile not found")

        current_status = profile_doc.get('status')
        if current_status != 'suspended':
            raise HTTPException(status_code=400, detail="Seller is not suspended")

        # Update seller status to verified
        profile_ref.update({
            "status": "verified",
            "suspensionReason": firestore.DELETE_FIELD,
            "suspendedBy": firestore.DELETE_FIELD,
            "suspendedAt": firestore.DELETE_FIELD,
            "unsuspendedBy": admin_id,
            "unsuspendedAt": firestore.SERVER_TIMESTAMP
        })

        # Send reactivation notification email to seller
        try:
            user_doc = db.collection('users').document(user_id).get()
            seller_email = user_doc.get('email') if user_doc.exists else None
            seller_name = user_doc.get('displayName', 'Seller') if user_doc.exists else 'Seller'

            if seller_email:
                subject = "✅ Your Seller Account Has Been Reactivated"
                html_content = f"""
                <html>
                <body style="font-family: Arial, sans-serif; background-color: #f5f5f5; color: #333;">
                    <div style="max-width: 600px; margin: 0 auto; background-color: white; padding: 40px; border-radius: 8px;">
                        <div style="background: linear-gradient(135deg, #16a34a 0%, #15803d 100%); color: white; padding: 30px; border-radius: 8px; text-align: center; margin-bottom: 30px;">
                            <h1 style="margin: 0; font-size: 28px;">Account Reactivated</h1>
                        </div>
                        <p>Hi {seller_name},</p>
                        <p>Great news! Your seller account has been reactivated. You can now resume selling videos and requesting payouts.</p>
                        <div style="background-color: #dcfce7; border-left: 4px solid #16a34a; padding: 15px; margin: 20px 0; border-radius: 4px;">
                            <p style="margin: 0;"><strong>Status:</strong> Your account is now active and ready to use.</p>
                        </div>
                        <p>If you have any questions or need assistance, please don't hesitate to contact our support team.</p>
                        <p>Thank you for being part of our marketplace!</p>
                        <p style="color: #666; font-size: 12px; margin-top: 30px; border-top: 1px solid #eee; padding-top: 20px;">
                            This is an automated message. Please do not reply to this email.
                        </p>
                    </div>
                </body>
                </html>
                """
                send_email(seller_email, subject, html_content)
        except Exception as e:
            logger.warning(f"Failed to send reactivation email: {str(e)}")

        logger.info(f"Seller {user_id} unsuspended by admin {admin_id}")
        return {
            "message": "Seller unsuspended successfully",
            "userId": user_id,
            "status": "verified"
        }

    except HTTPException:
        raise
    except Exception as e:
        logger.error(f"Failed to unsuspend seller: {str(e)}")
        raise HTTPException(status_code=500, detail="Failed to unsuspend seller")

@app.get("/admin/sellers", dependencies=[admin_dependency])
@limiter.limit("30/minute")
async def get_all_sellers(req: Request = None):
    """Get all sellers with their verification status - admin only"""
    try:
        if not db:
            raise HTTPException(status_code=500, detail="Service temporarily unavailable")

        sellers = []
        # Get all users
        users = db.collection('users').stream()

        for user_doc in users:
            user_data = user_doc.to_dict()

            # Check if user has seller profile
            seller_profile_ref = db.collection('users').document(user_doc.id).collection('seller_profile').document('profile')
            seller_profile_doc = seller_profile_ref.get()

            if seller_profile_doc.exists:
                seller_data = seller_profile_doc.to_dict()
                sellers.append({
                    "userId": user_doc.id,
                    "email": user_data.get('email'),
                    "displayName": user_data.get('displayName', 'Unknown'),
                    "status": seller_data.get('status', 'unverified'),
                    "paypalEmail": seller_data.get('paypalEmail'),
                    "verificationDate": seller_data.get('verificationDate'),
                    "suspensionReason": seller_data.get('suspensionReason'),
                    "suspendedAt": seller_data.get('suspendedAt')
                })

        # Sort by verification date (newest first) or status (suspended first)
        sellers.sort(key=lambda x: (x['status'] == 'suspended', x['verificationDate']), reverse=True)

        return {
            "sellers": sellers,
            "count": len(sellers),
            "verified": sum(1 for s in sellers if s['status'] == 'verified'),
            "unverified": sum(1 for s in sellers if s['status'] == 'unverified'),
            "suspended": sum(1 for s in sellers if s['status'] == 'suspended')
        }

    except Exception as e:
        logger.error(f"Failed to get sellers: {str(e)}")
        raise HTTPException(status_code=500, detail="Failed to fetch sellers")
=======
    try:
        user = auth.create_user(email=request.email, password=request.password)
        db.collection('users').document(user.uid).set({ "email": user.email, "createdAt": firestore.SERVER_TIMESTAMP, "credits": 10, "activePlan": "Starter" })
        return {"message": "User created successfully", "uid": user.uid}
    except Exception as e: raise HTTPException(status_code=400, detail=str(e))

@app.get("/admin/users/{user_id}", dependencies=[admin_dependency])
async def get_user_details(user_id: str):
    user_doc = db.collection('users').document(user_id).get()
    if not user_doc.exists: raise HTTPException(status_code=404, detail="User not found")
    transactions = []
    trans_docs = db.collection('users').document(user_id).collection('payments').order_by("createdAt", direction=firestore.Query.DESCENDING).stream()
    for doc in trans_docs:
        trans_data = doc.to_dict()
        trans_data["id"] = doc.id
        if 'createdAt' in trans_data and trans_data['createdAt']: trans_data['createdAt'] = trans_data['createdAt'].strftime('%d/%m/%Y')
        transactions.append(trans_data)
    user_profile = user_doc.to_dict()
    user_profile['name'] = user_profile.get('name', user_profile.get('email', ''))
    return {"profile": user_profile, "transactions": transactions}

@app.put("/admin/users/{user_id}", dependencies=[admin_dependency])
async def update_user_details(user_id: str, request: AdminUserUpdateRequest):
    auth.update_user(user_id, email=request.email, display_name=request.name)
    db.collection('users').document(user_id).update({"email": request.email, "name": request.name})
    return {"message": "User updated successfully"}

@app.put("/admin/users/{user_id}/billing", dependencies=[admin_dependency])
async def update_billing_info(user_id: str, request: AdminBillingUpdateRequest):
    db.collection('users').document(user_id).update({"billingInfo": request.dict()})
    return {"message": "Billing information updated successfully."}

@app.post("/admin/users/{user_id}/gift-credits", dependencies=[admin_dependency])
async def gift_user_credits(user_id: str, request: AdminCreditRequest):
    db.collection('users').document(user_id).update({"credits": firestore.Increment(request.amount)})
    return {"message": f"{request.amount} credits gifted successfully"}

@app.post("/admin/transactions/{user_id}", dependencies=[admin_dependency])
async def add_transaction(user_id: str, request: AdminTransactionRequest):
    trans_date = datetime.strptime(request.date, '%d/%m/%Y')
    db.collection('users').document(user_id).collection('payments').add({ "createdAt": trans_date, "amount": request.amount, "type": request.type, "status": request.status })
    return {"message": "Transaction added successfully"}

@app.put("/admin/transactions/{user_id}/{trans_id}", dependencies=[admin_dependency])
async def update_transaction(user_id: str, trans_id: str, request: AdminTransactionRequest):
    trans_ref = db.collection('users').document(user_id).collection('payments').document(trans_id)
    trans_date = datetime.strptime(request.date, '%d/%m/%Y')
    trans_ref.update({ "createdAt": trans_date, "amount": request.amount, "type": request.type, "status": request.status })
    return {"message": "Transaction updated successfully"}

@app.delete("/admin/transactions/{user_id}/{trans_id}", dependencies=[admin_dependency])
async def delete_transaction(user_id: str, trans_id: str):
    db.collection('users').document(user_id).collection('payments').document(trans_id).delete()
    return {"message": "Transaction deleted successfully"}

@app.post("/admin/users/{user_id}/reset-password", dependencies=[admin_dependency])
async def reset_user_password(user_id: str, request: dict):
    """Reset a user's password (admin only)"""
    new_password = request.get("newPassword")
    
    if not new_password or len(new_password) < 6:
        raise HTTPException(status_code=400, detail="Password must be at least 6 characters")
    
    try:
        # Update password in Firebase Auth
        auth.update_user(user_id, password=new_password)
        return {"message": "Password reset successfully"}
    except Exception as e:
        raise HTTPException(status_code=400, detail=f"Failed to reset password: {str(e)}")
>>>>>>> 471f8293

# --- Main execution block ---
if __name__ == "__main__":
    import uvicorn
<<<<<<< HEAD

    # Verify critical environment variables
    required_env_vars = ["REPLICATE_API_TOKEN", "PAYTRUST_API_KEY", "FIREBASE_SERVICE_ACCOUNT_BASE64"]
    missing_vars = [var for var in required_env_vars if not os.getenv(var)]

    if missing_vars:
        logger.error(f"Missing required environment variables: {', '.join(missing_vars)}")
        sys.exit(1)

    port = int(os.environ.get("PORT", 8000))
    is_production = os.getenv("ENV") == "production"
    reload = not is_production

    logger.info(f"Starting application on port {port}")
    uvicorn.run("main:app", host="0.0.0.0", port=port, reload=reload)
=======
    port = int(os.environ.get("PORT", 8000))
    if not os.getenv("REPLICATE_API_TOKEN"): print("CRITICAL ERROR: REPLICATE_API_TOKEN not set.")
    else: uvicorn.run("main:app", host="0.0.0.0", port=port, reload=True)
>>>>>>> 471f8293
<|MERGE_RESOLUTION|>--- conflicted
+++ resolved
@@ -3,20 +3,12 @@
 import sys
 from dotenv import load_dotenv
 from fastapi import FastAPI, HTTPException, Depends, Header, Request
-<<<<<<< HEAD
-from fastapi.responses import StreamingResponse, FileResponse
-=======
->>>>>>> 471f8293
 from fastapi.middleware.cors import CORSMiddleware
 from pydantic import BaseModel, validator, EmailStr
 import replicate
 import firebase_admin
 from firebase_admin import credentials, firestore, auth
-<<<<<<< HEAD
-from typing import Dict, Any, List, Optional
-=======
 from typing import Dict, Any, List
->>>>>>> 471f8293
 import base64
 import json
 import io
@@ -25,45 +17,7 @@
 import requests
 import hmac
 import hashlib
-<<<<<<< HEAD
-from slowapi import Limiter
-from slowapi.util import get_remote_address
-from slowapi.errors import RateLimitExceeded
-import re
-from sendgrid import SendGridAPIClient
-from sendgrid.helpers.mail import Mail, Email, To, HtmlContent
-import pandas as pd
-from reportlab.lib.pagesizes import letter, A4
-from reportlab.platypus import SimpleDocTemplate, Table, TableStyle, Paragraph, Spacer, PageBreak
-from reportlab.lib.styles import getSampleStyleSheet, ParagraphStyle
-from reportlab.lib.units import inch
-from reportlab.lib import colors
-from google.api_core import retry
-
-# Import email templates
-try:
-    from email_templates import get_payout_email, get_admin_email, get_new_withdrawal_request_email
-except ImportError:
-    # Fallback: define simple templates if file not found
-    def get_payout_email(status: str, seller_name: str, amount: float, paypal_email: str = "", seller_id: str = "") -> str:
-        return f"<p>Payout {status}: €{amount:.2f}</p>"
-    def get_admin_email(seller_name: str, amount: float, paypal_email: str, seller_id: str) -> str:
-        return f"<p>Payout ready: €{amount:.2f} to {paypal_email}</p>"
-    def get_new_withdrawal_request_email(seller_name: str, seller_email: str, amount: float, paypal_email: str, seller_id: str, request_id: str) -> str:
-        return f"<p>New withdrawal request: €{amount:.2f} to {paypal_email}</p>"
-
-# --- Logging Configuration ---
-# Set up structured logging without sensitive data
-logging.basicConfig(
-    level=logging.INFO,
-    format='%(asctime)s - %(name)s - %(levelname)s - %(message)s',
-    stream=sys.stdout
-)
-logger = logging.getLogger(__name__)
-
-=======
-
->>>>>>> 471f8293
+
 # --- Initialization & Setup ---
 load_dotenv()
 app = FastAPI()
@@ -86,18 +40,10 @@
 
 app.add_middleware(
     CORSMiddleware,
-<<<<<<< HEAD
-    allow_origins=ALLOWED_ORIGINS,
-    allow_credentials=True,
-    allow_methods=["GET", "POST"],  # Restrict to only needed methods
-    allow_headers=["Content-Type", "Authorization"],  # Restrict to only needed headers
-    max_age=3600,  # Cache preflight for 1 hour
-=======
     allow_origins=origins,
     allow_credentials=True,
     allow_methods=["*"],
     allow_headers=["*"],
->>>>>>> 471f8293
 )
 
 # --- PayTrust Configuration ---
@@ -116,33 +62,6 @@
 firebase_init_error = None
 
 try:
-<<<<<<< HEAD
-    logger.info("Initializing Firebase Admin SDK")
-
-    firebase_secret_base64 = os.getenv('FIREBASE_SERVICE_ACCOUNT_BASE64')
-    if not firebase_secret_base64:
-        raise ValueError("FIREBASE_SERVICE_ACCOUNT_BASE64 environment variable not found.")
-
-    try:
-        decoded_secret = base64.b64decode(firebase_secret_base64).decode('utf-8')
-        service_account_info = json.loads(decoded_secret)
-    except (ValueError, json.JSONDecodeError) as e:
-        raise ValueError(f"Failed to decode/parse Firebase credentials") from e
-
-    bucket_name = os.getenv('FIREBASE_STORAGE_BUCKET')
-
-    if not firebase_admin._apps:
-        cred = credentials.Certificate(service_account_info)
-        init_config = {'storageBucket': bucket_name} if bucket_name else {}
-        firebase_admin.initialize_app(cred, init_config)
-
-    db = firestore.client()
-    logger.info("Firebase Admin SDK initialized successfully")
-
-except Exception as e:
-    firebase_init_error = str(e)
-    logger.error(f"Failed to initialize Firebase Admin SDK")
-=======
     print("=== Starting Firebase Initialization ===")
     
     firebase_secret_base64 = os.getenv('FIREBASE_SERVICE_ACCOUNT_BASE64')
@@ -187,7 +106,6 @@
     print(f"Error type: {type(e).__name__}")
     import traceback
     traceback.print_exc()
->>>>>>> 471f8293
 
 # --- Pydantic Models ---
 class VideoRequest(BaseModel):
@@ -206,68 +124,10 @@
 class PortalRequest(BaseModel):
     userId: str
 
-<<<<<<< HEAD
-class MarketplacePurchaseRequest(BaseModel):
-    userId: str
-    productId: str
-    title: str
-    videoUrl: str
-    thumbnailUrl: str | None = None
-    price: float
-    sellerName: str
-    sellerId: str
-
-    @validator('userId', 'productId', 'sellerId')
-    def validate_id_format(cls, v):
-        if not v or len(v.strip()) == 0:
-            raise ValueError('ID cannot be empty')
-        if len(v) > 255:
-            raise ValueError('ID too long')
-        return v.strip()
-
-    @validator('title', 'sellerName')
-    def validate_string_length(cls, v):
-        if not v or len(v.strip()) == 0:
-            raise ValueError('Field cannot be empty')
-        if len(v) > 500:
-            raise ValueError('Field too long')
-        return v.strip()
-
-    @validator('price')
-    def validate_price(cls, v):
-        if v <= 0 or v > 10000:
-            raise ValueError('Price must be between 0.01 and 10000')
-        return v
-
-=======
->>>>>>> 471f8293
 class AdminUserCreateRequest(BaseModel):
     email: str
     password: str
 
-<<<<<<< HEAD
-    @validator('email')
-    def validate_email(cls, v):
-        if not v or len(v.strip()) == 0:
-            raise ValueError('Email cannot be empty')
-        # RFC 5322 simplified email validation
-        email_pattern = r'^[a-zA-Z0-9._%+-]+@[a-zA-Z0-9.-]+\.[a-zA-Z]{2,}$'
-        if not re.match(email_pattern, v):
-            raise ValueError('Invalid email format')
-        if len(v) > 254:
-            raise ValueError('Email too long')
-        return v.lower().strip()
-
-    @validator('password')
-    def validate_password(cls, v):
-        if len(v) < 8:
-            raise ValueError('Password must be at least 8 characters')
-        if len(v) > 255:
-            raise ValueError('Password too long')
-        return v
-
-=======
->>>>>>> 471f8293
 class AdminUserUpdateRequest(BaseModel):
     name: str | None = None
     email: str | None = None
@@ -288,59 +148,6 @@
     state: str
     validTill: str
 
-<<<<<<< HEAD
-# --- Seller/Payout Models ---
-class SellerProfileRequest(BaseModel):
-    paypalEmail: str
-
-    @validator('paypalEmail')
-    def validate_paypal_email(cls, v):
-        if not v or len(v.strip()) == 0:
-            raise ValueError('PayPal email cannot be empty')
-        email_pattern = r'^[a-zA-Z0-9._%+-]+@[a-zA-Z0-9.-]+\.[a-zA-Z]{2,}$'
-        if not re.match(email_pattern, v):
-            raise ValueError('Invalid email format')
-        if len(v) > 254:
-            raise ValueError('Email too long')
-        return v.lower().strip()
-
-class PayoutRequestRequest(BaseModel):
-    amount: float
-
-    @validator('amount')
-    def validate_amount(cls, v):
-        if v <= 0:
-            raise ValueError('Amount must be greater than 0')
-        if v > 100000:
-            raise ValueError('Amount too large (max €100,000)')
-        return v
-
-class SellerTransaction(BaseModel):
-    videoId: str
-    buyerId: str
-    amount: float
-    timestamp: datetime
-    status: str = "completed"
-
-class PayoutRequest(BaseModel):
-    amount: float
-    paypalEmail: str
-    status: str = "pending"
-    createdAt: datetime
-
-class AdminSellerSuspendRequest(BaseModel):
-    reason: str
-
-    @validator('reason')
-    def validate_reason(cls, v):
-        if not v or len(v.strip()) == 0:
-            raise ValueError('Suspension reason cannot be empty')
-        if len(v) > 500:
-            raise ValueError('Reason too long (max 500 characters)')
-        return v.strip()
-
-=======
->>>>>>> 471f8293
 # --- Model Mapping ---
 REPLICATE_MODELS = {
     "veo-3-fast": "google/veo-3-fast",
@@ -354,106 +161,6 @@
     "flux-kontext-pro": "input_image",
 }
 
-<<<<<<< HEAD
-# --- Email Service ---
-def send_email(to_email: str, subject: str, html_content: str) -> bool:
-    """Send email using SendGrid - returns True on success"""
-    try:
-        sendgrid_api_key = os.getenv("SENDGRID_API_KEY")
-        sendgrid_from = os.getenv("SENDGRID_FROM_EMAIL", "noreply@yourdomain.com")
-
-        if not sendgrid_api_key:
-            logger.warning("SendGrid API key not configured - skipping email")
-            return False
-
-        sg = SendGridAPIClient(sendgrid_api_key)
-        message = Mail(
-            from_email=sendgrid_from,
-            to_emails=to_email,
-            subject=subject,
-            html_content=html_content
-        )
-
-        response = sg.send(message)
-        return response.status_code in [200, 201]
-    except Exception as e:
-        logger.error(f"Failed to send email to {to_email}")
-        return False
-
-def send_payout_notification(seller_email: str, status: str, amount: float, seller_name: str = "Seller", paypal_email: str = ""):
-    """Send payout status notification to seller using template"""
-    status_display = status.capitalize()
-
-    # Map status to email subject
-    subject_map = {
-        "approved": f"✓ Payout Approved: €{amount:.2f}",
-        "completed": f"✓ Payout Completed: €{amount:.2f} Received!",
-        "rejected": f"Payout Rejected: €{amount:.2f}"
-    }
-    subject = subject_map.get(status, f"Payout {status_display}: €{amount:.2f}")
-
-    # Get HTML content from template
-    html_content = get_payout_email(status, seller_name, amount, paypal_email)
-
-    return send_email(seller_email, subject, html_content)
-
-def send_admin_notification(subject: str, html_content: str):
-    """Send notification to admin email"""
-    admin_email = os.getenv("ADMIN_EMAIL", "admin@yourdomain.com")
-    return send_email(admin_email, subject, html_content)
-
-# --- Security Dependency for Admin Routes ---
-async def check_is_admin(authorization: str = Header(...)):
-    """Verify user is authenticated as admin without leaking error details"""
-    if not authorization or not authorization.startswith("Bearer "):
-        logger.warning("Admin request with missing/invalid authorization header")
-        raise HTTPException(status_code=401, detail="Unauthorized")
-
-    try:
-        # Extract and verify token
-        id_token = authorization.split("Bearer ", 1)[1]
-
-        # Validate token is non-empty
-        if not id_token or len(id_token.strip()) == 0:
-            logger.warning("Admin request with empty token")
-            raise HTTPException(status_code=401, detail="Unauthorized")
-
-        # Verify Firebase token
-        decoded_token = auth.verify_id_token(id_token)
-        uid = decoded_token.get('uid')
-
-        if not uid:
-            logger.warning("Token missing uid field")
-            raise HTTPException(status_code=401, detail="Unauthorized")
-
-        # Check user exists and has admin role
-        if not db:
-            logger.error("Database not initialized for admin check")
-            raise HTTPException(status_code=500, detail="Service unavailable")
-
-        user_doc = db.collection('users').document(uid).get()
-        if not user_doc.exists:
-            logger.warning(f"Admin check for non-existent user")
-            raise HTTPException(status_code=403, detail="Unauthorized")
-
-        user_data = user_doc.to_dict()
-        if user_data.get('isAdmin') is not True:
-            logger.warning(f"Non-admin user attempted admin access")
-            raise HTTPException(status_code=403, detail="Unauthorized")
-
-        return uid
-
-    except HTTPException:
-        raise
-    except ValueError as e:
-        # Firebase token validation failed (invalid signature, expired, etc.)
-        logger.warning("Token validation failed - invalid token")
-        raise HTTPException(status_code=401, detail="Unauthorized")
-    except Exception as e:
-        # Catch all other errors without revealing details
-        logger.error("Unexpected error in admin authentication")
-        raise HTTPException(status_code=500, detail="Service unavailable")
-=======
 # --- Security Dependency for Admin Routes ---
 async def check_is_admin(authorization: str = Header(...)):
     if not authorization.startswith("Bearer "):
@@ -469,7 +176,6 @@
             raise HTTPException(status_code=403, detail="User is not an admin")
     except Exception as e:
         raise HTTPException(status_code=403, detail=f"Authentication check failed: {e}")
->>>>>>> 471f8293
 
 admin_dependency = Depends(check_is_admin)
 
@@ -493,801 +199,6 @@
     }
 
 @app.post("/create-payment")
-<<<<<<< HEAD
-@limiter.limit("5/minute")
-async def create_payment(request: PaymentRequest, req: Request):
-    """Create a one-time payment for credits using PayTrust"""
-    if not db:
-        raise HTTPException(status_code=500, detail="Database not initialized.")
-
-    user_ref = db.collection('users').document(request.userId)
-    user_doc = user_ref.get()
-    if not user_doc.exists:
-        raise HTTPException(status_code=404, detail="User not found.")
-
-    user_data = user_doc.to_dict()
-
-    if not request.customAmount or request.customAmount <= 0:
-        raise HTTPException(status_code=400, detail="Invalid custom amount.")
-
-    if request.customAmount > 1000:
-        raise HTTPException(status_code=400, detail="Maximum amount is €1,000.")
-
-    amount = request.customAmount
-    credits_to_add = request.customAmount * 10
-
-    # Create pending payment record in Firestore
-    payment_ref = user_ref.collection('payments').document()
-    payment_id = payment_ref.id
-    payment_ref.set({
-        "amount": amount,
-        "creditsPurchased": credits_to_add,
-        "createdAt": firestore.SERVER_TIMESTAMP,
-        "status": "pending",
-        "type": "Purchase"
-    })
-
-    # Prepare PayTrust payment request - simplified for one-time purchase
-    headers = {
-        "accept": "application/json",
-        "content-type": "application/json",
-        "authorization": f"Bearer {PAYTRUST_API_KEY}"
-    }
-
-    backend_url = os.getenv('BACKEND_URL')
-    if not backend_url:
-        logger.error("BACKEND_URL environment variable not configured")
-        raise HTTPException(status_code=500, detail="Server configuration error")
-
-    # Simplified payload matching your example
-    payload = {
-        "paymentType": "DEPOSIT",
-        "amount": amount,
-        "currency": "EUR",
-        "returnUrl": f"https://ai-video-generator-mvp.netlify.app/payment/success?payment_id={payment_id}",
-        "errorUrl": f"https://ai-video-generator-mvp.netlify.app/payment/cancel?payment_id={payment_id}",
-        "webhookUrl": f"{backend_url}/paytrust-webhook",
-        "referenceId": f"payment_id={payment_id};user_id={request.userId}",
-        "customer": {
-            "referenceId": request.userId,
-            "firstName": user_data.get("name", "").split()[0] if user_data.get("name") else "User",
-            "lastName": user_data.get("name", "").split()[-1] if user_data.get("name") and len(user_data.get("name", "").split()) > 1 else "Customer",
-            "email": user_data.get("email", "customer@example.com")
-        }
-    }
-
-    try:
-        response = requests.post(f"{PAYTRUST_API_URL}/payments", json=payload, headers=headers, timeout=30)
-        response.raise_for_status()
-        payment_data = response.json()
-
-        # PayTrust wraps response in a "result" object
-        result = payment_data.get("result", payment_data)
-
-        # Update payment record with PayTrust payment ID
-        payment_ref.update({
-            "paytrustPaymentId": result.get("id"),
-            "paytrustTransactionId": result.get("transactionId")
-        })
-
-        # Get redirect URL from result object
-        redirect_url = result.get("redirectUrl") or result.get("redirect_url") or result.get("paymentUrl")
-
-        if not redirect_url:
-            logger.error(f"PayTrust did not return payment URL for payment {payment_id}")
-            raise HTTPException(status_code=500, detail="Payment service error")
-
-        logger.info(f"Payment created successfully for user {request.userId}")
-        return {"paymentUrl": redirect_url}
-
-    except requests.exceptions.HTTPError as e:
-        logger.error(f"PayTrust API error for payment {payment_id}")
-        raise HTTPException(status_code=500, detail="Payment service error")
-    except requests.exceptions.RequestException as e:
-        logger.error(f"Request failed for payment {payment_id}")
-        raise HTTPException(status_code=500, detail="Payment service unavailable")
-    except Exception as e:
-        logger.error(f"Unexpected error for payment {payment_id}")
-        raise HTTPException(status_code=500, detail="Payment processing error")
-
-@app.post("/marketplace/verify-seller/{seller_id}")
-@limiter.limit("20/minute")
-async def verify_seller_exists(seller_id: str, req: Request):
-    """Verify that a seller exists and is eligible to sell"""
-    if not db:
-        raise HTTPException(status_code=500, detail="Service temporarily unavailable")
-
-    try:
-        # Check seller exists
-        seller_doc = db.collection('users').document(seller_id).get()
-        if not seller_doc.exists:
-            return {"valid": False, "reason": "Seller not found"}
-
-        seller_data = seller_doc.to_dict()
-
-        # Verify seller is not suspended/banned
-        if seller_data.get('suspended') is True or seller_data.get('banned') is True:
-            return {"valid": False, "reason": "Seller account is not active"}
-
-        # Return seller info
-        return {
-            "valid": True,
-            "sellerName": seller_data.get('displayName') or seller_data.get('name'),
-            "email": seller_data.get('email'),
-            "verified": seller_data.get('sellerVerified', False)
-        }
-    except Exception as e:
-        logger.error("Seller verification failed")
-        raise HTTPException(status_code=500, detail="Service temporarily unavailable")
-
-@app.post("/marketplace/create-purchase-payment")
-@limiter.limit("10/minute")
-async def create_marketplace_purchase_payment(request: MarketplacePurchaseRequest, req: Request):
-    """Create a payment for marketplace video purchase using PayTrust"""
-    if not db:
-        raise HTTPException(status_code=500, detail="Service temporarily unavailable")
-
-    # Verify buyer user exists
-    user_ref = db.collection('users').document(request.userId)
-    user_doc = user_ref.get()
-    if not user_doc.exists:
-        raise HTTPException(status_code=404, detail="User not found")
-
-    user_data = user_doc.to_dict()
-
-    # Verify product exists in marketplace and price matches
-    product_ref = db.collection('marketplace_listings').document(request.productId)
-    product_doc = product_ref.get()
-    if not product_doc.exists:
-        raise HTTPException(status_code=404, detail="Product not found in marketplace")
-
-    # Verify price matches to prevent price manipulation
-    product_data = product_doc.to_dict()
-    if product_data.get("price") != request.price:
-        logger.warning(f"Price mismatch for purchase {request.productId}")
-        raise HTTPException(status_code=400, detail="Product price has changed")
-
-    # Verify seller exists and is valid
-    seller_doc = db.collection('users').document(request.sellerId).get()
-    if not seller_doc.exists:
-        logger.warning(f"Seller {request.sellerId} not found for purchase {request.productId}")
-        raise HTTPException(status_code=400, detail="Seller information is invalid")
-
-    seller_data = seller_doc.to_dict()
-    if seller_data.get('suspended') is True or seller_data.get('banned') is True:
-        logger.warning(f"Seller {request.sellerId} is suspended/banned")
-        raise HTTPException(status_code=400, detail="Seller account is not active")
-
-    # Create pending marketplace purchase record in Firestore
-    purchase_ref = user_ref.collection('marketplace_purchases').document()
-    purchase_id = purchase_ref.id
-    purchase_ref.set({
-        "productId": request.productId,
-        "title": request.title,
-        "videoUrl": request.videoUrl,
-        "thumbnailUrl": request.thumbnailUrl,
-        "price": request.price,
-        "sellerName": request.sellerName,
-        "sellerId": request.sellerId,
-        "createdAt": firestore.SERVER_TIMESTAMP,
-        "status": "pending"
-    })
-
-    # Prepare PayTrust payment request
-    headers = {
-        "accept": "application/json",
-        "content-type": "application/json",
-        "authorization": f"Bearer {PAYTRUST_API_KEY}"
-    }
-
-    backend_url = os.getenv('BACKEND_URL')
-    if not backend_url:
-        logger.error("BACKEND_URL environment variable not configured")
-        raise HTTPException(status_code=500, detail="Server configuration error")
-
-    payload = {
-        "paymentType": "DEPOSIT",
-        "amount": request.price,
-        "currency": "EUR",
-        "returnUrl": f"https://ai-video-generator-mvp.netlify.app/marketplace?purchase=success",
-        "errorUrl": f"https://ai-video-generator-mvp.netlify.app/marketplace?purchase=cancelled",
-        "webhookUrl": f"{backend_url}/paytrust-webhook",
-        "referenceId": f"purchase_id={purchase_id};user_id={request.userId};product_id={request.productId};purchase_type=marketplace",
-        "customer": {
-            "referenceId": request.userId,
-            "firstName": user_data.get("name", "").split()[0] if user_data.get("name") else "User",
-            "lastName": user_data.get("name", "").split()[-1] if user_data.get("name") and len(user_data.get("name", "").split()) > 1 else "Customer",
-            "email": user_data.get("email", "customer@example.com")
-        }
-    }
-
-    try:
-        response = requests.post(f"{PAYTRUST_API_URL}/payments", json=payload, headers=headers, timeout=30)
-        response.raise_for_status()
-        payment_data = response.json()
-
-        # PayTrust wraps response in a "result" object
-        result = payment_data.get("result", payment_data)
-
-        # Update purchase record with PayTrust payment ID
-        purchase_ref.update({
-            "paytrustPaymentId": result.get("id"),
-            "paytrustTransactionId": result.get("transactionId")
-        })
-
-        # Get redirect URL from result object
-        redirect_url = result.get("redirectUrl") or result.get("redirect_url") or result.get("paymentUrl")
-
-        if not redirect_url:
-            logger.error(f"PayTrust did not return payment URL for purchase {purchase_id}")
-            raise HTTPException(status_code=500, detail="Payment service error")
-
-        logger.info(f"Marketplace purchase created for user {request.userId}")
-        return {"paymentUrl": redirect_url}
-
-    except requests.exceptions.HTTPError as e:
-        logger.error(f"PayTrust API error for purchase {purchase_id}")
-        raise HTTPException(status_code=500, detail="Payment service error")
-    except requests.exceptions.RequestException as e:
-        logger.error(f"Request failed for purchase {purchase_id}")
-        raise HTTPException(status_code=500, detail="Payment service unavailable")
-    except Exception as e:
-        logger.error(f"Unexpected error for purchase {purchase_id}")
-        raise HTTPException(status_code=500, detail="Payment processing error")
-
-@app.post("/create-subscription")
-@limiter.limit("5/minute")
-async def create_subscription(request: SubscriptionRequest, req: Request):
-    """Create a recurring subscription using PayTrust"""
-    if not db:
-        raise HTTPException(status_code=500, detail="Database not initialized.")
-
-    user_ref = db.collection('users').document(request.userId)
-    user_doc = user_ref.get()
-    if not user_doc.exists:
-        raise HTTPException(status_code=404, detail="User not found.")
-
-    user_data = user_doc.to_dict()
-
-    # Get subscription details from price ID
-    subscription_info = PRICE_ID_TO_CREDITS.get(request.priceId)
-    if not subscription_info:
-        raise HTTPException(status_code=400, detail="Invalid price ID.")
-
-    amount = 22 if subscription_info["planName"] == "Creator" else 49
-    credits_per_month = subscription_info["credits"]
-    plan_name = subscription_info["planName"]
-    
-    # Create subscription record in Firestore
-    subscription_ref = user_ref.collection('subscriptions').document()
-    subscription_id = subscription_ref.id
-    subscription_ref.set({
-        "priceId": request.priceId,
-        "planName": plan_name,
-        "amount": amount,
-        "creditsPerMonth": credits_per_month,
-        "createdAt": firestore.SERVER_TIMESTAMP,
-        "status": "pending"
-    })
-
-    # Prepare PayTrust recurring payment request
-    headers = {
-        "accept": "application/json",
-        "content-type": "application/json",
-        "authorization": f"Bearer {PAYTRUST_API_KEY}"
-    }
-    
-    # Calculate next billing date (1 month from now)
-    from datetime import timedelta
-    next_billing = (datetime.now() + timedelta(days=30)).strftime("%Y-%m-%dT%H:%M:%S")
-
-    backend_url = os.getenv('BACKEND_URL')
-    if not backend_url:
-        logger.error("BACKEND_URL environment variable not configured")
-        raise HTTPException(status_code=500, detail="Server configuration error")
-    
-    payload = {
-        "paymentType": "DEPOSIT",
-        "amount": amount,
-        "currency": "EUR",
-        "returnUrl": f"https://ai-video-generator-mvp.netlify.app/payment/success?subscription_id={subscription_id}",
-        "errorUrl": f"https://ai-video-generator-mvp.netlify.app/payment/cancel?subscription_id={subscription_id}",
-        "webhookUrl": f"{backend_url}/paytrust-webhook",
-        "startRecurring": True,
-        "subscription": {
-            "frequencyUnit": "MONTH",
-            "frequency": 1,
-            "amount": amount,
-            "startTime": next_billing
-        },
-        "referenceId": f"subscription_id={subscription_id};user_id={request.userId};price_id={request.priceId}",
-        "customer": {
-            "referenceId": request.userId,
-            "firstName": user_data.get("name", "").split()[0] if user_data.get("name") else "User",
-            "lastName": user_data.get("name", "").split()[-1] if user_data.get("name") and len(user_data.get("name", "").split()) > 1 else "Customer",
-            "email": user_data.get("email", "customer@example.com")
-        },
-        "paymentMethod": "BASIC_CARD"
-    }
-
-    try:
-        response = requests.post(f"{PAYTRUST_API_URL}/payments", json=payload, headers=headers, timeout=30)
-        response.raise_for_status()
-        payment_data = response.json()
-        
-        # PayTrust wraps response in a "result" object
-        result = payment_data.get("result", payment_data)
-        
-        # Update subscription record with PayTrust IDs
-        subscription_ref.update({
-            "paytrustPaymentId": result.get("id"),
-            "paytrustTransactionId": result.get("transactionId")
-        })
-        
-        # Get redirect URL from result object
-        redirect_url = result.get("redirectUrl") or result.get("redirect_url") or result.get("paymentUrl")
-        
-        if not redirect_url:
-            logger.error(f"PayTrust did not return payment URL for subscription {subscription_id}")
-            raise HTTPException(status_code=500, detail="Payment service error")
-
-        logger.info(f"Subscription created for user {request.userId}")
-        return {"paymentUrl": redirect_url}
-
-    except requests.exceptions.HTTPError as e:
-        logger.error(f"PayTrust API error for subscription {subscription_id}")
-        raise HTTPException(status_code=500, detail="Payment service error")
-    except requests.exceptions.RequestException as e:
-        logger.error(f"Request failed for subscription {subscription_id}")
-        raise HTTPException(status_code=500, detail="Payment service unavailable")
-    except Exception as e:
-        logger.error(f"Unexpected error for subscription {subscription_id}")
-        raise HTTPException(status_code=500, detail="Payment processing error")
-
-def verify_paytrust_signature(body: bytes, signature: str) -> bool:
-    """
-    Verify PayTrust webhook signature
-    PayTrust signs webhooks with HMAC-SHA256 using the signing key
-    """
-    try:
-        signing_key = os.getenv('PAYTRUST_SIGNING_KEY')
-        if not signing_key:
-            logger.error("PAYTRUST_SIGNING_KEY not configured")
-            return False
-
-        computed_signature = hmac.new(
-            signing_key.encode(),
-            body,
-            hashlib.sha256
-        ).hexdigest()
-
-        return hmac.compare_digest(computed_signature, signature)
-    except Exception as e:
-        logger.error("Webhook signature verification failed")
-        return False
-
-@app.post("/paytrust-webhook")
-@limiter.limit("100/minute")
-async def paytrust_webhook(request: Request, req: Request):
-    """
-    Handle webhook notifications from PayTrust
-    Verifies webhook signature before processing
-    """
-    body = await request.body()
-    signature = request.headers.get('X-PayTrust-Signature', '')
-
-    # Verify signature
-    if not signature or not verify_paytrust_signature(body, signature):
-        logger.warning("Webhook signature verification failed")
-        raise HTTPException(status_code=401, detail="Invalid webhook signature")
-
-    payload = json.loads(body)
-
-    # Extract event data from PayTrust response
-    # PayTrust may send data in different structures, handle both
-    if "result" in payload:
-        event_data = payload.get("result", {})
-    else:
-        event_data = payload
-
-    event_type = event_data.get("state") or payload.get("state")
-
-    # Extract unique transaction/event ID
-    transaction_id = event_data.get("transactionId") or event_data.get("id") or payload.get("eventId")
-    if not transaction_id:
-        logger.warning("Webhook missing unique transaction ID")
-        raise HTTPException(status_code=400, detail="Missing transaction ID")
-
-    # IDEMPOTENCY CHECK
-    webhook_ref = db.collection('processed_webhooks').document(transaction_id)
-    webhook_doc = webhook_ref.get()
-
-    if webhook_doc.exists:
-        webhook_data = webhook_doc.to_dict()
-        logger.info(f"Webhook {transaction_id} already processed at {webhook_data.get('processedAt')}")
-        return {"status": "already_processed", "transactionId": transaction_id}
-
-    # Mark as processing (prevents concurrent processing)
-    webhook_ref.set({
-        'processedAt': firestore.SERVER_TIMESTAMP,
-        'payload': payload,
-        'status': 'processing',
-        'eventType': event_type
-    })
-
-    try:
-        # Extract remaining data
-        state = event_type
-        payment_id = event_data.get("id")
-        reference_id = event_data.get("referenceId", "")
-        amount = event_data.get("amount")
-
-        # Parse referenceId to extract metadata
-        metadata = {}
-        if reference_id:
-            for pair in reference_id.split(";"):
-                if "=" in pair:
-                    key, value = pair.split("=", 1)
-                    metadata[key] = value
-
-        user_id = metadata.get("user_id")
-        payment_doc_id = metadata.get("payment_id")
-        subscription_doc_id = metadata.get("subscription_id")
-        price_id = metadata.get("price_id")
-        purchase_id = metadata.get("purchase_id")
-        product_id = metadata.get("product_id")
-        purchase_type = metadata.get("purchase_type")
-
-        if not user_id:
-            logger.warning("Webhook received without user_id")
-            webhook_ref.update({'status': 'failed', 'error': 'Missing userId'})
-            raise HTTPException(status_code=400, detail="Missing userId in webhook")
-
-        # Verify user exists
-        user_ref = db.collection('users').document(user_id)
-        user_doc = user_ref.get()
-        if not user_doc.exists:
-            logger.error(f"Webhook for non-existent user: {user_id}")
-            db.collection('orphaned_payments').add({
-                'transactionId': transaction_id,
-                'payload': payload,
-                'timestamp': firestore.SERVER_TIMESTAMP
-            })
-            webhook_ref.update({'status': 'failed', 'error': 'User not found'})
-            raise ValueError("User not found")
-        
-        # Handle different payment states
-        # PayTrust uses: COMPLETED (success), FAILED, DECLINED, PENDING, CHECKOUT
-        if state == "COMPLETED" or state == "SUCCESS":
-
-            # Check if this is a subscription payment or one-time payment
-            if subscription_doc_id or price_id:
-
-                # This is a subscription payment (initial or recurring)
-                subscription_info = PRICE_ID_TO_CREDITS.get(price_id) if price_id else None
-                credits_to_add = subscription_info["credits"] if subscription_info else 250  # Default to Creator plan
-                plan_name = subscription_info["planName"] if subscription_info else "Creator"
-                
-                # Update user credits and subscription status
-                user_ref.update({
-                    "credits": firestore.Increment(credits_to_add),
-                    "activePlan": plan_name,
-                    "subscriptionStatus": "active"
-                })
-                
-                # Update subscription document if it exists
-                if subscription_doc_id:
-                    sub_ref = user_ref.collection('subscriptions').document(subscription_doc_id)
-                    sub_doc = sub_ref.get()
-                    if sub_doc.exists:
-                        sub_ref.update({
-                            "status": "active",
-                            "lastPaymentDate": firestore.SERVER_TIMESTAMP,
-                            "paytrustTransactionId": transaction_id
-                        })
-                
-                # Create payment record for this subscription payment
-                user_ref.collection('payments').add({
-                    "amount": amount,
-                    "creditsPurchased": credits_to_add,
-                    "createdAt": firestore.SERVER_TIMESTAMP,
-                    "status": "paid",
-                    "type": "Subscription",
-                    "paytrustPaymentId": payment_id,
-                    "paytrustTransactionId": transaction_id,
-                    "paidAt": firestore.SERVER_TIMESTAMP
-                })
-
-                logger.info(f"Subscription payment processed")
-            
-            elif payment_doc_id:
-
-                # This is a one-time payment
-                payment_ref = user_ref.collection('payments').document(payment_doc_id)
-                payment_doc = payment_ref.get()
-
-                if not payment_doc.exists:
-                    raise ValueError("Payment record not found")
-
-                payment_data = payment_doc.to_dict()
-
-                # VALIDATE AMOUNT (prevent tampering)
-                webhook_amount = amount
-                stored_amount = payment_data.get("amount")
-                expected_credits = webhook_amount * 10 if webhook_amount else 0  # 1 EUR = 10 credits
-                stored_credits = payment_data.get("creditsPurchased", 0)
-
-                if stored_amount != webhook_amount:
-                    logger.critical(f"Amount mismatch - stored: {stored_amount}, webhook: {webhook_amount}")
-                    raise ValueError("Amount validation failed")
-
-                if abs(stored_credits - expected_credits) > 1:  # Allow 1 credit tolerance for rounding
-                    logger.warning(f"Credit mismatch - using webhook amount as source of truth")
-                    credits_to_add = expected_credits
-                else:
-                    credits_to_add = expected_credits
-
-                # Update payment status from pending to paid
-                payment_ref.update({
-                    "status": "paid",
-                    "paidAt": firestore.SERVER_TIMESTAMP,
-                    "paytrustTransactionId": transaction_id
-                })
-
-                # Add credits to user (atomic)
-                user_ref.update({
-                    "credits": firestore.Increment(credits_to_add)
-                })
-
-                logger.info(f"One-time payment processed - added {credits_to_add} credits to user {user_id}")
-
-            elif purchase_id and purchase_type == "marketplace":
-
-                # This is a marketplace purchase
-                purchase_ref = user_ref.collection('marketplace_purchases').document(purchase_id)
-                purchase_doc = purchase_ref.get()
-
-                if purchase_doc.exists:
-                    purchase_data = purchase_doc.to_dict()
-
-                    purchase_amount = purchase_data.get("price", 0.0)
-                    seller_id = purchase_data.get("sellerId")
-                    buyer_id = user_id
-
-                    # Update purchase status from pending to paid
-                    purchase_ref.update({
-                        "status": "paid",
-                        "paidAt": firestore.SERVER_TIMESTAMP,
-                        "paytrustTransactionId": transaction_id
-                    })
-
-                    # Save purchased video to users/{buyerId}/purchased_videos/{productId}
-                    purchased_video_ref = user_ref.collection('purchased_videos').document(product_id)
-                    purchased_video_ref.set({
-                        "id": product_id,
-                        "title": purchase_data.get("title"),
-                        "videoUrl": purchase_data.get("videoUrl"),
-                        "thumbnailUrl": purchase_data.get("thumbnailUrl"),
-                        "price": purchase_data.get("price"),
-                        "sellerName": purchase_data.get("sellerName"),
-                        "sellerId": purchase_data.get("sellerId"),
-                        "purchasedAt": firestore.SERVER_TIMESTAMP,
-                        "paytrustTransactionId": transaction_id
-                    })
-
-                    # === SELLER EARNINGS ===
-                    # Record seller transaction and update seller balance
-                    if seller_id:
-                        try:
-                            seller_ref = db.collection('users').document(seller_id)
-
-                            # Create seller transaction record
-                            seller_ref.collection('seller_transactions').add({
-                                "videoId": product_id,
-                                "buyerId": buyer_id,
-                                "amount": purchase_amount,
-                                "timestamp": firestore.SERVER_TIMESTAMP,
-                                "status": "completed",
-                                "paytrustTransactionId": transaction_id
-                            })
-
-                            # Update seller balance
-                            balance_ref = seller_ref.collection('seller_balance').document('current')
-                            balance_ref.set({
-                                "totalEarned": firestore.Increment(purchase_amount),
-                                "pendingBalance": firestore.Increment(purchase_amount),
-                                "withdrawnBalance": 0.0,
-                                "lastTransactionDate": firestore.SERVER_TIMESTAMP
-                            }, merge=True)
-
-                            logger.info(f"Seller earnings recorded: {seller_id} earned €{purchase_amount}")
-                        except Exception as seller_error:
-                            logger.error(f"Failed to record seller earnings for {seller_id}")
-
-                    logger.info(f"Marketplace purchase processed")
-
-
-        elif state == "FAIL" or state == "FAILED" or state == "DECLINED":
-
-            # Handle failed payments
-            if payment_doc_id:
-                payment_ref = user_ref.collection('payments').document(payment_doc_id)
-                payment_doc = payment_ref.get()
-                if payment_doc.exists:
-                    payment_ref.update({
-                        "status": "failed",
-                        "failedAt": firestore.SERVER_TIMESTAMP
-                    })
-
-            if subscription_doc_id:
-                sub_ref = user_ref.collection('subscriptions').document(subscription_doc_id)
-                sub_doc = sub_ref.get()
-                if sub_doc.exists:
-                    sub_ref.update({
-                        "status": "failed",
-                        "failedAt": firestore.SERVER_TIMESTAMP
-                    })
-
-            if purchase_id:
-                purchase_ref = user_ref.collection('marketplace_purchases').document(purchase_id)
-                purchase_doc = purchase_ref.get()
-                if purchase_doc.exists:
-                    purchase_ref.update({
-                        "status": "failed",
-                        "failedAt": firestore.SERVER_TIMESTAMP
-                    })
-
-            logger.info(f"Payment failed")
-
-        elif state == "PENDING" or state == "CHECKOUT":
-            # Payment is still processing
-            logger.info(f"Payment pending/checkout")
-
-        # Mark webhook as successfully processed
-        webhook_ref.update({'status': 'success'})
-
-        return {"status": "processed", "transactionId": transaction_id}
-
-    except Exception as e:
-        logger.error(f"Webhook processing failed: {str(e)}")
-        webhook_ref.update({
-            'status': 'failed',
-            'error': str(e),
-            'failedAt': firestore.SERVER_TIMESTAMP
-        })
-        raise HTTPException(status_code=500, detail="Webhook processing failed")
-
-@app.get("/payment-status/{payment_id}")
-@limiter.limit("30/minute")
-async def check_payment_status(payment_id: str, user_id: str, authorization: str = Header(...), req: Request = None):
-    """Allow frontend to check payment status - requires authentication"""
-    if not db:
-        raise HTTPException(status_code=500, detail="Database not initialized.")
-
-    # Verify user is authenticated and can only access their own payments
-    if not authorization.startswith("Bearer "):
-        raise HTTPException(status_code=401, detail="Unauthorized")
-
-    try:
-        id_token = authorization.split("Bearer ")[1]
-        decoded_token = auth.verify_id_token(id_token)
-        token_uid = decoded_token['uid']
-
-        # Prevent users from accessing other users' payment statuses
-        if token_uid != user_id:
-            logger.warning(f"Unauthorized payment status access attempt")
-            raise HTTPException(status_code=403, detail="Unauthorized")
-
-        payment_ref = db.collection('users').document(user_id).collection('payments').document(payment_id)
-        payment_doc = payment_ref.get()
-
-        if not payment_doc.exists:
-            raise HTTPException(status_code=404, detail="Payment not found")
-
-        payment_data = payment_doc.to_dict()
-        return {
-            "status": payment_data.get("status"),
-            "amount": payment_data.get("amount"),
-            "creditsPurchased": payment_data.get("creditsPurchased")
-        }
-    except HTTPException:
-        raise
-    except Exception as e:
-        logger.warning(f"Payment status check failed")
-        raise HTTPException(status_code=401, detail="Unauthorized")
-
-@app.post("/create-customer-portal-session")
-async def create_customer_portal(request: PortalRequest):
-    """
-    Note: PayTrust may not have a built-in customer portal like Stripe.
-    You may need to build your own subscription management UI.
-    This endpoint is kept for compatibility but may need custom implementation.
-    """
-    user_ref = db.collection('users').document(request.userId)
-    user_doc = user_ref.get()
-    if not user_doc.exists: 
-        raise HTTPException(status_code=404, detail="User not found.")
-    
-    # For now, redirect to your own account management page
-    return {"portalUrl": "https://ai-video-generator-mvp.netlify.app/account"}
-
-# ============================
-# === CREDIT REFUND HELPER ===
-# ============================
-
-@retry.Retry(predicate=retry.if_exception_type(Exception), maximum=3)
-def refund_credit_with_retry(user_ref):
-    """Refund credit with automatic retry"""
-    user_ref.update({'credits': firestore.Increment(1)})
-    return True
-
-@app.post("/generate-video")
-@limiter.limit("5/minute")  # Reduced from 30
-@limiter.limit("50/hour")
-async def generate_media(request: VideoRequest, req: Request):
-    """Generate video using Replicate API with credit management"""
-    if not db:
-        raise HTTPException(status_code=500, detail="Service temporarily unavailable")
-
-    user_id = request.user_id
-    model_id = request.model_id
-    params = request.params
-
-    user_ref = db.collection('users').document(user_id)
-    model_string = REPLICATE_MODELS.get(model_id)
-
-    if not model_string:
-        raise HTTPException(status_code=400, detail="Invalid model ID provided.")
-
-    # Use Firestore transaction for atomic read-modify-write
-    transaction = db.transaction()
-
-    @firestore.transactional
-    def deduct_credit_safely(transaction, user_ref):
-        snapshot = user_ref.get(transaction=transaction)
-        if not snapshot.exists:
-            raise HTTPException(status_code=404, detail="User not found")
-
-        user_data = snapshot.to_dict()
-        current_credits = user_data.get('credits', 0)
-
-        if current_credits <= 0:
-            raise HTTPException(status_code=402, detail="Insufficient credits")
-
-        # Atomic update
-        transaction.update(user_ref, {'credits': current_credits - 1})
-        return current_credits - 1
-
-    # Execute transaction
-    try:
-        new_balance = deduct_credit_safely(transaction, user_ref)
-        logger.info(f"Credit deducted for user {user_id}, new balance: {new_balance}")
-    except HTTPException:
-        raise
-    except Exception as e:
-        logger.error(f"Transaction failed: {str(e)}")
-        raise HTTPException(status_code=500, detail="Failed to process credit deduction")
-
-    try:
-        # Prepare API parameters
-        api_params = params.copy() if params else {}
-        image_param_name = MODEL_IMAGE_PARAMS.get(model_id)
-
-        # Handle image parameter if present
-        if image_param_name and image_param_name in api_params:
-            image_data = api_params.get(image_param_name)
-            if image_data and isinstance(image_data, str) and image_data.startswith("data:image"):
-                try:
-                    _header, encoded_data = image_data.split(",", 1)
-                    api_params[image_param_name] = io.BytesIO(base64.b64decode(encoded_data))
-                except Exception as e:
-                    logger.warning("Failed to decode image data")
-                    raise HTTPException(status_code=400, detail="Invalid image format")
-            else:
-                api_params.pop(image_param_name, None)
-
-        # Call Replicate API
-=======
 async def create_payment(request: PaymentRequest):
     """Create a one-time payment for credits using PayTrust"""
     if not db: 
@@ -1774,7 +685,6 @@
                 api_params[image_param_name] = io.BytesIO(base64.b64decode(encoded_data))
             else:
                 api_params.pop(image_param_name, None)
->>>>>>> 471f8293
         replicate_output = replicate.run(model_string, input=api_params)
         processed_output = str(replicate_output) if isinstance(replicate_output, FileOutput) else replicate_output
 
@@ -1784,555 +694,12 @@
         elif isinstance(processed_output, list):
             return {"output_urls": [str(item) for item in processed_output]}
         else:
-<<<<<<< HEAD
-            logger.error("Unexpected output format from Replicate")
-            raise HTTPException(status_code=500, detail="Generation failed")
-
-    except HTTPException:
-        raise
-    except Exception as e:
-        # Refund credit on failure
-        logger.error(f"Video generation failed: {str(e)}")
-        try:
-            refund_credit_with_retry(user_ref)
-            logger.info(f"Credit refunded for failed generation - user {user_id}")
-        except Exception as refund_error:
-            logger.critical(f"CRITICAL: Failed to refund credit for user {user_id} - MANUAL INTERVENTION NEEDED")
-            # TODO: Send alert to admin
-        raise HTTPException(status_code=500, detail="Video generation failed")
-
-# ============================
-# === SELLER ENDPOINTS ===
-# ============================
-
-@app.get("/seller/profile")
-@limiter.limit("30/minute")
-async def get_seller_profile(authorization: str = Header(...), req: Request = None):
-    """Get seller profile and PayPal settings"""
-    if not authorization.startswith("Bearer "):
-        raise HTTPException(status_code=401, detail="Unauthorized")
-
-    try:
-        id_token = authorization.split("Bearer ", 1)[1]
-        decoded_token = auth.verify_id_token(id_token)
-        user_id = decoded_token.get('uid')
-
-        if not user_id:
-            raise HTTPException(status_code=401, detail="Unauthorized")
-
-        if not db:
-            raise HTTPException(status_code=500, detail="Service temporarily unavailable")
-
-        # Get seller profile
-        seller_profile_ref = db.collection('users').document(user_id).collection('seller_profile').document('settings')
-        seller_profile_doc = seller_profile_ref.get()
-
-        if seller_profile_doc.exists:
-            profile_data = seller_profile_doc.to_dict()
-            return {
-                "isPaayal": profile_data.get('isPaayal', False),
-                "paypalEmail": profile_data.get('paypalEmail'),
-                "verified": profile_data.get('verified', False),
-                "createdAt": profile_data.get('createdAt')
-            }
-        else:
-            return {
-                "isPaayal": False,
-                "paypalEmail": None,
-                "verified": False,
-                "createdAt": None
-            }
-
-    except HTTPException:
-        raise
-    except Exception as e:
-        logger.warning("Failed to get seller profile")
-        raise HTTPException(status_code=401, detail="Unauthorized")
-
-@app.post("/seller/profile")
-@limiter.limit("5/minute")
-async def set_seller_profile(request: SellerProfileRequest, authorization: str = Header(...), req: Request = None):
-    """Set up PayPal email for seller account"""
-    if not authorization.startswith("Bearer "):
-        raise HTTPException(status_code=401, detail="Unauthorized")
-
-    try:
-        id_token = authorization.split("Bearer ", 1)[1]
-        decoded_token = auth.verify_id_token(id_token)
-        user_id = decoded_token.get('uid')
-
-        if not user_id:
-            raise HTTPException(status_code=401, detail="Unauthorized")
-
-        if not db:
-            raise HTTPException(status_code=500, detail="Service temporarily unavailable")
-
-        # Update seller profile
-        seller_profile_ref = db.collection('users').document(user_id).collection('seller_profile').document('settings')
-        seller_profile_ref.set({
-            "paypalEmail": request.paypalEmail,
-            "isPaayal": True,
-            "verified": True,
-            "updatedAt": firestore.SERVER_TIMESTAMP
-        }, merge=True)
-
-        logger.info("Seller profile updated")
-        return {
-            "message": "Seller profile updated successfully",
-            "paypalEmail": request.paypalEmail
-        }
-
-    except HTTPException:
-        raise
-    except Exception as e:
-        logger.error("Failed to update seller profile")
-        raise HTTPException(status_code=500, detail="Failed to update profile")
-
-@app.get("/seller/balance")
-@limiter.limit("30/minute")
-async def get_seller_balance(authorization: str = Header(...), req: Request = None):
-    """Get seller earnings balance"""
-    if not authorization.startswith("Bearer "):
-        raise HTTPException(status_code=401, detail="Unauthorized")
-
-    try:
-        id_token = authorization.split("Bearer ", 1)[1]
-        decoded_token = auth.verify_id_token(id_token)
-        user_id = decoded_token.get('uid')
-
-        if not user_id:
-            raise HTTPException(status_code=401, detail="Unauthorized")
-
-        if not db:
-            raise HTTPException(status_code=500, detail="Service temporarily unavailable")
-
-        # Get seller balance
-        balance_ref = db.collection('users').document(user_id).collection('seller_balance').document('current')
-        balance_doc = balance_ref.get()
-
-        if balance_doc.exists:
-            balance_data = balance_doc.to_dict()
-            return {
-                "totalEarned": balance_data.get('totalEarned', 0.0),
-                "pendingBalance": balance_data.get('pendingBalance', 0.0),
-                "withdrawnBalance": balance_data.get('withdrawnBalance', 0.0),
-                "lastPayoutDate": balance_data.get('lastPayoutDate')
-            }
-        else:
-            return {
-                "totalEarned": 0.0,
-                "pendingBalance": 0.0,
-                "withdrawnBalance": 0.0,
-                "lastPayoutDate": None
-            }
-
-    except HTTPException:
-        raise
-    except Exception as e:
-        logger.warning("Failed to get seller balance")
-        raise HTTPException(status_code=401, detail="Unauthorized")
-
-@app.get("/seller/transactions")
-@limiter.limit("30/minute")
-async def get_seller_transactions(authorization: str = Header(...), req: Request = None, limit: int = 50):
-    """Get seller transaction history"""
-    if not authorization.startswith("Bearer "):
-        raise HTTPException(status_code=401, detail="Unauthorized")
-
-    try:
-        id_token = authorization.split("Bearer ", 1)[1]
-        decoded_token = auth.verify_id_token(id_token)
-        user_id = decoded_token.get('uid')
-
-        if not user_id:
-            raise HTTPException(status_code=401, detail="Unauthorized")
-
-        if not db or limit <= 0 or limit > 100:
-            limit = 50
-
-        # Get seller transactions
-        transactions = []
-        trans_docs = db.collection('users').document(user_id).collection('seller_transactions').order_by("timestamp", direction=firestore.Query.DESCENDING).limit(limit).stream()
-
-        for doc in trans_docs:
-            trans_data = doc.to_dict()
-            trans_data["id"] = doc.id
-            transactions.append(trans_data)
-
-        return {"transactions": transactions, "count": len(transactions)}
-
-    except HTTPException:
-        raise
-    except Exception as e:
-        logger.warning("Failed to get seller transactions")
-        raise HTTPException(status_code=401, detail="Unauthorized")
-
-@app.get("/seller/transactions/export")
-@limiter.limit("5/minute")
-async def export_seller_transactions(authorization: str = Header(...), format: str = "csv", req: Request = None):
-    """Export seller transactions as CSV or PDF - limit 5 per minute per user"""
-    if not authorization.startswith("Bearer "):
-        raise HTTPException(status_code=401, detail="Unauthorized")
-
-    try:
-        # Validate format
-        if format.lower() not in ["csv", "pdf"]:
-            raise HTTPException(status_code=400, detail="Format must be 'csv' or 'pdf'")
-
-        id_token = authorization.split("Bearer ", 1)[1]
-        decoded_token = auth.verify_id_token(id_token)
-        user_id = decoded_token.get('uid')
-
-        if not user_id:
-            raise HTTPException(status_code=401, detail="Unauthorized")
-
-        if not db:
-            raise HTTPException(status_code=500, detail="Service temporarily unavailable")
-
-        # Get seller transactions (max 500)
-        transactions = []
-        trans_docs = db.collection('users').document(user_id).collection('seller_transactions').order_by("timestamp", direction=firestore.Query.DESCENDING).limit(500).stream()
-
-        for doc in trans_docs:
-            trans_data = doc.to_dict()
-            trans_data["id"] = doc.id
-            transactions.append(trans_data)
-
-        if not transactions:
-            raise HTTPException(status_code=404, detail="No transactions found")
-
-        # Get seller profile for name
-        user_doc = db.collection('users').document(user_id).get()
-        seller_name = user_doc.get('displayName', 'Seller') if user_doc.exists else 'Seller'
-        seller_email = user_doc.get('email') if user_doc.exists else 'unknown'
-
-        # Prepare data for export
-        export_data = []
-        for trans in transactions:
-            timestamp = trans.get('timestamp')
-            if timestamp:
-                timestamp_str = timestamp.strftime('%Y-%m-%d %H:%M:%S') if hasattr(timestamp, 'strftime') else str(timestamp)
-            else:
-                timestamp_str = 'Unknown'
-
-            export_data.append({
-                'Date': timestamp_str,
-                'Video ID': trans.get('videoId', 'N/A'),
-                'Buyer ID': trans.get('buyerId', 'N/A'),
-                'Amount (€)': f"{trans.get('amount', 0):.2f}",
-                'Status': trans.get('status', 'Unknown').upper()
-            })
-
-        if format.lower() == "csv":
-            # Export as CSV
-            df = pd.DataFrame(export_data)
-            csv_buffer = io.StringIO()
-            df.to_csv(csv_buffer, index=False)
-            csv_content = csv_buffer.getvalue()
-
-            filename = f"transactions_{seller_name.replace(' ', '_')}_{datetime.now().strftime('%Y%m%d_%H%M%S')}.csv"
-
-            return StreamingResponse(
-                iter([csv_content]),
-                media_type="text/csv",
-                headers={"Content-Disposition": f"attachment; filename={filename}"}
-            )
-
-        else:  # PDF format
-            # Export as PDF
-            pdf_buffer = io.BytesIO()
-            doc = SimpleDocTemplate(pdf_buffer, pagesize=letter, topMargin=0.5*inch, bottomMargin=0.5*inch)
-
-            # Build content
-            elements = []
-            styles = getSampleStyleSheet()
-
-            # Title
-            title_style = ParagraphStyle(
-                'CustomTitle',
-                parent=styles['Heading1'],
-                fontSize=24,
-                textColor=colors.HexColor('#1a1a1a'),
-                spaceAfter=6,
-                fontName='Helvetica-Bold'
-            )
-            elements.append(Paragraph("Transaction History Report", title_style))
-
-            # Subtitle
-            subtitle_style = ParagraphStyle(
-                'Subtitle',
-                parent=styles['Normal'],
-                fontSize=10,
-                textColor=colors.HexColor('#666666'),
-                spaceAfter=12
-            )
-            elements.append(Paragraph(f"Seller: {seller_name} | Email: {seller_email}", subtitle_style))
-            elements.append(Paragraph(f"Generated: {datetime.now().strftime('%Y-%m-%d %H:%M:%S')}", subtitle_style))
-            elements.append(Spacer(1, 0.3*inch))
-
-            # Summary
-            total_amount = sum(float(item['Amount (€)']) for item in export_data)
-            summary_style = ParagraphStyle(
-                'Summary',
-                parent=styles['Normal'],
-                fontSize=11,
-                textColor=colors.HexColor('#333333'),
-                spaceAfter=6,
-                fontName='Helvetica-Bold'
-            )
-            elements.append(Paragraph(f"Total Transactions: {len(export_data)} | Total Amount: €{total_amount:.2f}", summary_style))
-            elements.append(Spacer(1, 0.2*inch))
-
-            # Table
-            table_data = [['Date', 'Video ID', 'Buyer ID', 'Amount (€)', 'Status']]
-            for item in export_data:
-                table_data.append([
-                    item['Date'],
-                    item['Video ID'][:12] + '...' if len(item['Video ID']) > 12 else item['Video ID'],
-                    item['Buyer ID'][:12] + '...' if len(item['Buyer ID']) > 12 else item['Buyer ID'],
-                    item['Amount (€)'],
-                    item['Status']
-                ])
-
-            table = Table(table_data, colWidths=[1.3*inch, 1.2*inch, 1.2*inch, 1*inch, 1*inch])
-            table.setStyle(TableStyle([
-                ('BACKGROUND', (0, 0), (-1, 0), colors.HexColor('#4CAF50')),
-                ('TEXTCOLOR', (0, 0), (-1, 0), colors.whitesmoke),
-                ('ALIGN', (0, 0), (-1, -1), 'CENTER'),
-                ('FONTNAME', (0, 0), (-1, 0), 'Helvetica-Bold'),
-                ('FONTSIZE', (0, 0), (-1, 0), 10),
-                ('BOTTOMPADDING', (0, 0), (-1, 0), 12),
-                ('BACKGROUND', (0, 1), (-1, -1), colors.beige),
-                ('GRID', (0, 0), (-1, -1), 1, colors.HexColor('#cccccc')),
-                ('FONTSIZE', (0, 1), (-1, -1), 9),
-                ('ROWBACKGROUNDS', (0, 1), (-1, -1), [colors.white, colors.HexColor('#f9f9f9')]),
-                ('VALIGN', (0, 0), (-1, -1), 'MIDDLE'),
-                ('LEFTPADDING', (0, 0), (-1, -1), 8),
-                ('RIGHTPADDING', (0, 0), (-1, -1), 8),
-            ]))
-
-            elements.append(table)
-
-            # Footer
-            elements.append(Spacer(1, 0.3*inch))
-            footer_style = ParagraphStyle(
-                'Footer',
-                parent=styles['Normal'],
-                fontSize=8,
-                textColor=colors.HexColor('#999999'),
-                alignment='center'
-            )
-            elements.append(Paragraph("This is an official transaction report. Keep this for your records.", footer_style))
-
-            # Build PDF
-            doc.build(elements)
-            pdf_buffer.seek(0)
-
-            filename = f"transactions_{seller_name.replace(' ', '_')}_{datetime.now().strftime('%Y%m%d_%H%M%S')}.pdf"
-
-            return StreamingResponse(
-                iter([pdf_buffer.getvalue()]),
-                media_type="application/pdf",
-                headers={"Content-Disposition": f"attachment; filename={filename}"}
-            )
-
-    except HTTPException:
-        raise
-    except Exception as e:
-        logger.error(f"Failed to export transactions: {str(e)}")
-        raise HTTPException(status_code=500, detail="Failed to export transactions")
-
-@app.post("/seller/payout-request")
-@limiter.limit("10/minute")
-async def create_payout_request(request: PayoutRequestRequest, authorization: str = Header(...), req: Request = None):
-    """Request a payout/withdrawal of seller earnings"""
-    if not authorization.startswith("Bearer "):
-        raise HTTPException(status_code=401, detail="Unauthorized")
-
-    try:
-        id_token = authorization.split("Bearer ", 1)[1]
-        decoded_token = auth.verify_id_token(id_token)
-        user_id = decoded_token.get('uid')
-
-        if not user_id:
-            raise HTTPException(status_code=401, detail="Unauthorized")
-
-        if not db:
-            raise HTTPException(status_code=500, detail="Service temporarily unavailable")
-
-        # Check if seller is suspended
-        seller_profile_ref = db.collection('users').document(user_id).collection('seller_profile').document('profile')
-        seller_profile_doc = seller_profile_ref.get()
-
-        if seller_profile_doc.exists:
-            seller_status = seller_profile_doc.to_dict().get('status', 'unverified')
-            if seller_status == 'suspended':
-                raise HTTPException(status_code=403, detail="Your seller account is suspended and cannot request payouts")
-
-        # Get current balance
-        balance_ref = db.collection('users').document(user_id).collection('seller_balance').document('current')
-        balance_doc = balance_ref.get()
-
-        if not balance_doc.exists:
-            raise HTTPException(status_code=400, detail="No balance found")
-
-        balance_data = balance_doc.to_dict()
-        pending_balance = balance_data.get('pendingBalance', 0.0)
-
-        # Validate amount
-        if request.amount > pending_balance:
-            raise HTTPException(status_code=400, detail="Insufficient pending balance")
-
-        # Get PayPal email from profile
-        seller_profile_ref = db.collection('users').document(user_id).collection('seller_profile').document('settings')
-        seller_profile_doc = seller_profile_ref.get()
-
-        if not seller_profile_doc.exists or not seller_profile_doc.to_dict().get('paypalEmail'):
-            raise HTTPException(status_code=400, detail="PayPal email not configured")
-
-        paypal_email = seller_profile_doc.to_dict().get('paypalEmail')
-
-        # Create payout request
-        payout_ref = db.collection('users').document(user_id).collection('payout_requests').document()
-        payout_id = payout_ref.id
-
-        payout_ref.set({
-            "amount": request.amount,
-            "paypalEmail": paypal_email,
-            "status": "pending",
-            "createdAt": firestore.SERVER_TIMESTAMP,
-            "userId": user_id
-        })
-
-        logger.info(f"Payout request created: {payout_id}")
-        return {
-            "payoutId": payout_id,
-            "amount": request.amount,
-            "status": "pending",
-            "message": "Payout request created successfully"
-        }
-
-    except HTTPException:
-        raise
-    except Exception as e:
-        logger.error("Failed to create payout request")
-        raise HTTPException(status_code=500, detail="Failed to create payout request")
-
-@app.get("/seller/payout-requests")
-@limiter.limit("30/minute")
-async def get_payout_requests(authorization: str = Header(...), req: Request = None):
-    """Get seller payout request history"""
-    if not authorization.startswith("Bearer "):
-        raise HTTPException(status_code=401, detail="Unauthorized")
-
-    try:
-        id_token = authorization.split("Bearer ", 1)[1]
-        decoded_token = auth.verify_id_token(id_token)
-        user_id = decoded_token.get('uid')
-
-        if not user_id:
-            raise HTTPException(status_code=401, detail="Unauthorized")
-
-        if not db:
-            raise HTTPException(status_code=500, detail="Service temporarily unavailable")
-
-        # Get payout requests
-        payouts = []
-        payout_docs = db.collection('users').document(user_id).collection('payout_requests').order_by("createdAt", direction=firestore.Query.DESCENDING).limit(100).stream()
-
-        for doc in payout_docs:
-            payout_data = doc.to_dict()
-            payout_data["id"] = doc.id
-            payouts.append(payout_data)
-
-        return {"payouts": payouts, "count": len(payouts)}
-
-    except HTTPException:
-        raise
-    except Exception as e:
-        logger.warning("Failed to get payout requests")
-        raise HTTPException(status_code=401, detail="Unauthorized")
-
-@app.post("/seller/withdrawal-request-notification")
-@limiter.limit("10/minute")
-async def send_withdrawal_notification(authorization: str = Header(...), req: Request = None):
-    """Send email notification to admin when a withdrawal request is created"""
-    if not authorization.startswith("Bearer "):
-        raise HTTPException(status_code=401, detail="Unauthorized")
-
-    try:
-        # Parse request body
-        body = await req.json()
-        request_id = body.get('requestId')
-        amount = body.get('amount')
-        paypal_email = body.get('paypalEmail')
-
-        if not request_id or not amount or not paypal_email:
-            raise HTTPException(status_code=400, detail="Missing required fields: requestId, amount, paypalEmail")
-
-        # Verify user token
-        id_token = authorization.split("Bearer ", 1)[1]
-        decoded_token = auth.verify_id_token(id_token)
-        user_id = decoded_token.get('uid')
-
-        if not user_id:
-            raise HTTPException(status_code=401, detail="Unauthorized")
-
-        if not db:
-            raise HTTPException(status_code=500, detail="Service temporarily unavailable")
-
-        # Get user details
-        user_doc = db.collection('users').document(user_id).get()
-        if not user_doc.exists:
-            raise HTTPException(status_code=404, detail="User not found")
-
-        user_data = user_doc.to_dict()
-        user_email = user_data.get('email', 'N/A')
-        user_name = user_data.get('displayName', user_data.get('email', 'Unknown Seller'))
-
-        # Get admin email from environment variable
-        admin_email = os.getenv("ADMIN_EMAIL")
-        if not admin_email:
-            logger.warning("ADMIN_EMAIL not configured - withdrawal notification not sent")
-            return {"success": True, "message": "Notification skipped - admin email not configured"}
-
-        # Generate email HTML
-        email_html = get_new_withdrawal_request_email(
-            seller_name=user_name,
-            seller_email=user_email,
-            amount=float(amount),
-            paypal_email=paypal_email,
-            seller_id=user_id,
-            request_id=request_id
-        )
-
-        # Send email to admin
-        email_sent = send_email(
-            to_email=admin_email,
-            subject=f"💰 New Withdrawal Request - €{amount:.2f} from {user_name}",
-            html_content=email_html
-        )
-
-        if email_sent:
-            logger.info(f"Withdrawal notification email sent for request {request_id}")
-            return {"success": True, "message": "Notification sent successfully"}
-        else:
-            logger.warning(f"Failed to send withdrawal notification for request {request_id}")
-            return {"success": False, "message": "Failed to send notification"}
-
-    except HTTPException:
-        raise
-    except Exception as e:
-        logger.error(f"Failed to send withdrawal notification: {str(e)}")
-        raise HTTPException(status_code=500, detail="Failed to send notification")
-=======
             raise TypeError("Unexpected model output format.")
     except Exception as e:
         print(f"Replicate task failed for user {request.user_id}. Refunding credit. Error: {e}")
         try: user_ref.update({'credits': firestore.Increment(1)})
         except Exception as refund_e: print(f"CRITICAL: FAILED TO REFUND CREDIT for user {request.user_id}. Error: {refund_e}")
         raise HTTPException(status_code=500, detail=f"Generation failed: {e}")
->>>>>>> 471f8293
 
 # ========================
 # === ADMIN ENDPOINTS ===
@@ -2353,711 +720,6 @@
 
 @app.post("/admin/users", dependencies=[admin_dependency])
 async def create_user_account(request: AdminUserCreateRequest):
-<<<<<<< HEAD
-    """Create a new user account - admin only"""
-    try:
-        # Create Firebase Auth user
-        user = auth.create_user(email=request.email, password=request.password)
-
-        # Initialize Firestore user document
-        db.collection('users').document(user.uid).set({
-            "email": user.email,
-            "createdAt": firestore.SERVER_TIMESTAMP,
-            "credits": 10,
-            "activePlan": "Starter",
-            "banned": False,
-            "suspended": False
-        })
-
-        logger.info("Admin created new user account")
-        return {"message": "User created successfully", "uid": user.uid}
-
-    except auth.EmailAlreadyExistsError:
-        logger.warning("Attempt to create user with existing email")
-        raise HTTPException(status_code=400, detail="Email already in use")
-    except auth.InvalidPasswordError:
-        raise HTTPException(status_code=400, detail="Password does not meet requirements")
-    except Exception as e:
-        logger.error("Failed to create user account")
-        raise HTTPException(status_code=400, detail="Failed to create user account")
-
-@app.get("/admin/users/{user_id}", dependencies=[admin_dependency])
-async def get_user_details(user_id: str):
-    """Get user profile and transaction history - admin only"""
-    try:
-        user_doc = db.collection('users').document(user_id).get()
-        if not user_doc.exists:
-            raise HTTPException(status_code=404, detail="User not found")
-
-        # Get transactions
-        transactions = []
-        try:
-            trans_docs = db.collection('users').document(user_id).collection('payments').order_by("createdAt", direction=firestore.Query.DESCENDING).limit(100).stream()
-            for doc in trans_docs:
-                trans_data = doc.to_dict()
-                trans_data["id"] = doc.id
-                if 'createdAt' in trans_data and trans_data['createdAt']:
-                    trans_data['createdAt'] = trans_data['createdAt'].strftime('%d/%m/%Y')
-                transactions.append(trans_data)
-        except Exception as e:
-            logger.warning("Failed to fetch transactions for user")
-
-        user_profile = user_doc.to_dict()
-        user_profile['name'] = user_profile.get('name', user_profile.get('email', ''))
-        return {"profile": user_profile, "transactions": transactions}
-
-    except HTTPException:
-        raise
-    except Exception as e:
-        logger.error("Failed to get user details")
-        raise HTTPException(status_code=500, detail="Service temporarily unavailable")
-
-@app.put("/admin/users/{user_id}", dependencies=[admin_dependency])
-async def update_user_details(user_id: str, request: AdminUserUpdateRequest):
-    """Update user profile - admin only"""
-    try:
-        # Update Firebase Auth if email changed
-        if request.email:
-            auth.update_user(user_id, email=request.email)
-
-        # Update Firestore
-        update_data = {}
-        if request.email:
-            update_data['email'] = request.email
-        if request.name:
-            update_data['name'] = request.name
-
-        if update_data:
-            db.collection('users').document(user_id).update(update_data)
-
-        logger.info("Admin updated user details")
-        return {"message": "User updated successfully"}
-
-    except auth.UserNotFoundError:
-        raise HTTPException(status_code=404, detail="User not found")
-    except auth.InvalidEmailError:
-        raise HTTPException(status_code=400, detail="Invalid email address")
-    except Exception as e:
-        logger.error("Failed to update user details")
-        raise HTTPException(status_code=500, detail="Failed to update user")
-
-@app.put("/admin/users/{user_id}/billing", dependencies=[admin_dependency])
-async def update_billing_info(user_id: str, request: AdminBillingUpdateRequest):
-    """Update user billing information - admin only"""
-    try:
-        db.collection('users').document(user_id).update({"billingInfo": request.dict()})
-        logger.info("Admin updated billing information")
-        return {"message": "Billing information updated successfully"}
-
-    except Exception as e:
-        logger.error("Failed to update billing information")
-        raise HTTPException(status_code=500, detail="Failed to update billing information")
-
-@app.post("/admin/users/{user_id}/gift-credits", dependencies=[admin_dependency])
-async def gift_user_credits(user_id: str, request: AdminCreditRequest):
-    """Gift credits to user - admin only"""
-    try:
-        if request.amount <= 0 or request.amount > 100000:
-            raise HTTPException(status_code=400, detail="Credit amount must be between 1 and 100000")
-
-        db.collection('users').document(user_id).update({"credits": firestore.Increment(request.amount)})
-        logger.info(f"Admin gifted {request.amount} credits")
-        return {"message": f"{request.amount} credits gifted successfully"}
-
-    except HTTPException:
-        raise
-    except Exception as e:
-        logger.error("Failed to gift credits")
-        raise HTTPException(status_code=500, detail="Failed to gift credits")
-
-@app.post("/admin/transactions/{user_id}", dependencies=[admin_dependency])
-async def add_transaction(user_id: str, request: AdminTransactionRequest):
-    """Add transaction record - admin only"""
-    try:
-        trans_date = datetime.strptime(request.date, '%d/%m/%Y')
-        db.collection('users').document(user_id).collection('payments').add({
-            "createdAt": trans_date,
-            "amount": request.amount,
-            "type": request.type,
-            "status": request.status
-        })
-        logger.info("Admin added transaction")
-        return {"message": "Transaction added successfully"}
-
-    except ValueError:
-        raise HTTPException(status_code=400, detail="Invalid date format. Use DD/MM/YYYY")
-    except Exception as e:
-        logger.error("Failed to add transaction")
-        raise HTTPException(status_code=500, detail="Failed to add transaction")
-
-@app.put("/admin/transactions/{user_id}/{trans_id}", dependencies=[admin_dependency])
-async def update_transaction(user_id: str, trans_id: str, request: AdminTransactionRequest):
-    """Update transaction record - admin only"""
-    try:
-        trans_date = datetime.strptime(request.date, '%d/%m/%Y')
-        trans_ref = db.collection('users').document(user_id).collection('payments').document(trans_id)
-        trans_ref.update({
-            "createdAt": trans_date,
-            "amount": request.amount,
-            "type": request.type,
-            "status": request.status
-        })
-        logger.info("Admin updated transaction")
-        return {"message": "Transaction updated successfully"}
-
-    except ValueError:
-        raise HTTPException(status_code=400, detail="Invalid date format. Use DD/MM/YYYY")
-    except Exception as e:
-        logger.error("Failed to update transaction")
-        raise HTTPException(status_code=500, detail="Failed to update transaction")
-
-@app.delete("/admin/transactions/{user_id}/{trans_id}", dependencies=[admin_dependency])
-async def delete_transaction(user_id: str, trans_id: str):
-    """Delete transaction record - admin only"""
-    try:
-        db.collection('users').document(user_id).collection('payments').document(trans_id).delete()
-        logger.info("Admin deleted transaction")
-        return {"message": "Transaction deleted successfully"}
-
-    except Exception as e:
-        logger.error("Failed to delete transaction")
-        raise HTTPException(status_code=500, detail="Failed to delete transaction")
-
-@app.post("/admin/users/{user_id}/reset-password", dependencies=[admin_dependency])
-async def reset_user_password(user_id: str, request: dict):
-    """Reset a user's password - admin only"""
-    new_password = request.get("newPassword")
-
-    if not new_password or len(new_password) < 8:
-        raise HTTPException(status_code=400, detail="Password must be at least 8 characters")
-
-    if len(new_password) > 255:
-        raise HTTPException(status_code=400, detail="Password too long")
-
-    try:
-        auth.update_user(user_id, password=new_password)
-        logger.info("Admin reset user password")
-        return {"message": "Password reset successfully"}
-
-    except auth.UserNotFoundError:
-        raise HTTPException(status_code=404, detail="User not found")
-    except auth.InvalidPasswordError:
-        raise HTTPException(status_code=400, detail="Password does not meet requirements")
-    except Exception as e:
-        logger.error("Failed to reset password")
-        raise HTTPException(status_code=500, detail="Failed to reset password")
-
-# --- Payout Management Endpoints (Admin) ---
-
-@app.get("/admin/payouts/queue", dependencies=[admin_dependency])
-@limiter.limit("30/minute")
-async def get_payout_queue(req: Request = None):
-    """Get pending payout requests - admin only"""
-    try:
-        if not db:
-            raise HTTPException(status_code=500, detail="Service temporarily unavailable")
-
-        # Get all pending payout requests
-        pending_payouts = []
-        payout_docs = db.collection_group('payout_requests').where('status', '==', 'pending').limit(100).stream()
-
-        for doc in payout_docs:
-            payout_data = doc.to_dict()
-            payout_data["id"] = doc.id
-            payout_data["docPath"] = doc.reference.path
-            pending_payouts.append(payout_data)
-
-        return {
-            "payouts": pending_payouts,
-            "count": len(pending_payouts)
-        }
-
-    except Exception as e:
-        logger.error("Failed to get payout queue")
-        raise HTTPException(status_code=500, detail="Failed to fetch payouts")
-
-@app.post("/admin/payouts/{payout_id}/approve", dependencies=[admin_dependency])
-@limiter.limit("10/minute")
-async def approve_payout(payout_id: str, user_id: str, req: Request = None):
-    """Approve payout request - admin only - triggers PayPal transfer"""
-    try:
-        if not db:
-            raise HTTPException(status_code=500, detail="Service temporarily unavailable")
-
-        # Get payout request
-        payout_ref = db.collection('users').document(user_id).collection('payout_requests').document(payout_id)
-        payout_doc = payout_ref.get()
-
-        if not payout_doc.exists:
-            raise HTTPException(status_code=404, detail="Payout request not found")
-
-        payout_data = payout_doc.to_dict()
-
-        if payout_data.get('status') != 'pending':
-            raise HTTPException(status_code=400, detail="Payout is not pending")
-
-        payout_amount = payout_data.get('amount', 0.0)
-        paypal_email = payout_data.get('paypalEmail')
-
-        # In a real implementation, trigger PayPal transfer here
-        # For now, we'll mark as approved and create a record
-        # TODO: Integrate with PayPal API to actually transfer funds
-
-        # Update payout status to approved
-        payout_ref.update({
-            "status": "approved",
-            "approvedAt": firestore.SERVER_TIMESTAMP,
-            "approvedBy": user_id
-        })
-
-        # Deduct from pending balance
-        balance_ref = db.collection('users').document(user_id).collection('seller_balance').document('current')
-        balance_ref.update({
-            "pendingBalance": firestore.Increment(-payout_amount),
-            "lastPayoutDate": firestore.SERVER_TIMESTAMP
-        })
-
-        # Send notification email to seller
-        try:
-            user_doc = db.collection('users').document(user_id).get()
-            seller_email = user_doc.get('email') if user_doc.exists else paypal_email
-            seller_name = user_doc.get('displayName', 'Seller') if user_doc.exists else 'Seller'
-            send_payout_notification(seller_email, 'approved', payout_amount, seller_name)
-        except Exception as e:
-            logger.warning(f"Failed to send payout approval email: {str(e)}")
-
-        # Send notification to admin
-        try:
-            admin_subject = f"[ACTION] Payout Approved: €{payout_amount:.2f}"
-            user_doc = db.collection('users').document(user_id).get()
-            seller_name = user_doc.get('displayName', 'Seller') if user_doc.exists else 'Seller'
-            admin_html = get_admin_email(seller_name, payout_amount, paypal_email, user_id)
-            send_admin_notification(admin_subject, admin_html)
-        except Exception as e:
-            logger.warning(f"Failed to send admin notification: {str(e)}")
-
-        logger.info(f"Payout approved: {payout_id} for {payout_amount} EUR")
-        return {
-            "message": "Payout approved successfully",
-            "payoutId": payout_id,
-            "amount": payout_amount,
-            "status": "approved"
-        }
-
-    except HTTPException:
-        raise
-    except Exception as e:
-        logger.error("Failed to approve payout")
-        raise HTTPException(status_code=500, detail="Failed to approve payout")
-
-@app.post("/admin/payouts/{payout_id}/reject", dependencies=[admin_dependency])
-@limiter.limit("10/minute")
-async def reject_payout(payout_id: str, user_id: str, req: Request = None):
-    """Reject payout request - admin only"""
-    try:
-        if not db:
-            raise HTTPException(status_code=500, detail="Service temporarily unavailable")
-
-        # Get payout request
-        payout_ref = db.collection('users').document(user_id).collection('payout_requests').document(payout_id)
-        payout_doc = payout_ref.get()
-
-        if not payout_doc.exists:
-            raise HTTPException(status_code=404, detail="Payout request not found")
-
-        payout_data = payout_doc.to_dict()
-
-        if payout_data.get('status') != 'pending':
-            raise HTTPException(status_code=400, detail="Payout is not pending")
-
-        payout_amount = payout_data.get('amount', 0.0)
-        paypal_email = payout_data.get('paypalEmail')
-
-        # Update payout status to rejected
-        payout_ref.update({
-            "status": "rejected",
-            "rejectedAt": firestore.SERVER_TIMESTAMP,
-            "rejectedBy": user_id
-        })
-
-        # Send rejection notification email to seller
-        try:
-            user_doc = db.collection('users').document(user_id).get()
-            seller_email = user_doc.get('email') if user_doc.exists else paypal_email
-            seller_name = user_doc.get('displayName', 'Seller') if user_doc.exists else 'Seller'
-            send_payout_notification(seller_email, 'rejected', payout_amount, seller_name)
-        except Exception as e:
-            logger.warning(f"Failed to send payout rejection email: {str(e)}")
-
-        logger.info(f"Payout rejected: {payout_id}")
-        return {
-            "message": "Payout rejected successfully",
-            "payoutId": payout_id,
-            "status": "rejected"
-        }
-
-    except HTTPException:
-        raise
-    except Exception as e:
-        logger.error("Failed to reject payout")
-        raise HTTPException(status_code=500, detail="Failed to reject payout")
-
-@app.post("/admin/payouts/{payout_id}/complete", dependencies=[admin_dependency])
-@limiter.limit("10/minute")
-async def complete_payout(payout_id: str, user_id: str, req: Request = None):
-    """Mark payout as completed after manual PayPal transfer - admin only"""
-    try:
-        if not db:
-            raise HTTPException(status_code=500, detail="Service temporarily unavailable")
-
-        # Get payout request
-        payout_ref = db.collection('users').document(user_id).collection('payout_requests').document(payout_id)
-        payout_doc = payout_ref.get()
-
-        if not payout_doc.exists:
-            raise HTTPException(status_code=404, detail="Payout request not found")
-
-        payout_data = payout_doc.to_dict()
-
-        if payout_data.get('status') != 'approved':
-            raise HTTPException(status_code=400, detail="Only approved payouts can be completed")
-
-        # Update payout status to completed
-        payout_ref.update({
-            "status": "completed",
-            "completedAt": firestore.SERVER_TIMESTAMP,
-            "completedBy": user_id
-        })
-
-        # Update withdrawn balance
-        payout_amount = payout_data.get('amount', 0.0)
-        paypal_email = payout_data.get('paypalEmail')
-        balance_ref = db.collection('users').document(user_id).collection('seller_balance').document('current')
-        balance_ref.update({
-            "withdrawnBalance": firestore.Increment(payout_amount)
-        })
-
-        # Send completion notification email to seller
-        try:
-            user_doc = db.collection('users').document(user_id).get()
-            seller_email = user_doc.get('email') if user_doc.exists else paypal_email
-            seller_name = user_doc.get('displayName', 'Seller') if user_doc.exists else 'Seller'
-            send_payout_notification(seller_email, 'completed', payout_amount, seller_name)
-        except Exception as e:
-            logger.warning(f"Failed to send payout completion email: {str(e)}")
-
-        logger.info(f"Payout completed: {payout_id} for {payout_amount} EUR")
-        return {
-            "message": "Payout marked as completed successfully",
-            "payoutId": payout_id,
-            "amount": payout_amount,
-            "status": "completed"
-        }
-
-    except HTTPException:
-        raise
-    except Exception as e:
-        logger.error("Failed to complete payout")
-        raise HTTPException(status_code=500, detail="Failed to complete payout")
-
-@app.get("/admin/payouts/history", dependencies=[admin_dependency])
-@limiter.limit("30/minute")
-async def get_payout_history(req: Request = None):
-    """Get payout history (approved/completed/rejected) - admin only"""
-    try:
-        if not db:
-            raise HTTPException(status_code=500, detail="Service temporarily unavailable")
-
-        # Get all non-pending payout requests
-        payouts = []
-        payout_docs = db.collection_group('payout_requests').where('status', 'in', ['approved', 'completed', 'rejected']).limit(200).stream()
-
-        for doc in payout_docs:
-            payout_data = doc.to_dict()
-            payout_data["id"] = doc.id
-            payouts.append(payout_data)
-
-        return {
-            "payouts": payouts,
-            "count": len(payouts)
-        }
-
-    except Exception as e:
-        logger.error("Failed to get payout history")
-        raise HTTPException(status_code=500, detail="Failed to fetch payout history")
-
-@app.get("/admin/seller/{user_id}/earnings", dependencies=[admin_dependency])
-@limiter.limit("30/minute")
-async def get_seller_earnings(user_id: str, req: Request = None):
-    """Get seller earnings summary - admin only"""
-    try:
-        if not db:
-            raise HTTPException(status_code=500, detail="Service temporarily unavailable")
-
-        # Get seller balance
-        balance_ref = db.collection('users').document(user_id).collection('seller_balance').document('current')
-        balance_doc = balance_ref.get()
-
-        if not balance_doc.exists:
-            return {
-                "userId": user_id,
-                "totalEarned": 0.0,
-                "pendingBalance": 0.0,
-                "withdrawnBalance": 0.0,
-                "transactionCount": 0
-            }
-
-        balance_data = balance_doc.to_dict()
-
-        # Get transaction count
-        trans_docs = db.collection('users').document(user_id).collection('seller_transactions').stream()
-        transaction_count = len(list(trans_docs))
-
-        return {
-            "userId": user_id,
-            "totalEarned": balance_data.get('totalEarned', 0.0),
-            "pendingBalance": balance_data.get('pendingBalance', 0.0),
-            "withdrawnBalance": balance_data.get('withdrawnBalance', 0.0),
-            "transactionCount": transaction_count,
-            "lastPayoutDate": balance_data.get('lastPayoutDate')
-        }
-
-    except Exception as e:
-        logger.error("Failed to get seller earnings")
-        raise HTTPException(status_code=500, detail="Failed to fetch seller earnings")
-
-@app.post("/admin/seller/{user_id}/verify", dependencies=[admin_dependency])
-@limiter.limit("10/minute")
-async def verify_seller(user_id: str, admin_id: str = Header(..., alias="X-Admin-ID"), req: Request = None):
-    """Verify a seller account - admin only"""
-    try:
-        if not db:
-            raise HTTPException(status_code=500, detail="Service temporarily unavailable")
-
-        # Get seller profile
-        profile_ref = db.collection('users').document(user_id).collection('seller_profile').document('profile')
-        profile_doc = profile_ref.get()
-
-        if not profile_doc.exists:
-            # Create seller profile if it doesn't exist
-            profile_ref.set({
-                "status": "verified",
-                "verificationDate": firestore.SERVER_TIMESTAMP,
-                "verifiedBy": admin_id
-            }, merge=True)
-        else:
-            # Update existing profile
-            profile_ref.update({
-                "status": "verified",
-                "verificationDate": firestore.SERVER_TIMESTAMP,
-                "verifiedBy": admin_id
-            })
-
-        logger.info(f"Seller {user_id} verified by admin {admin_id}")
-        return {
-            "message": "Seller verified successfully",
-            "userId": user_id,
-            "status": "verified"
-        }
-
-    except HTTPException:
-        raise
-    except Exception as e:
-        logger.error(f"Failed to verify seller: {str(e)}")
-        raise HTTPException(status_code=500, detail="Failed to verify seller")
-
-@app.post("/admin/seller/{user_id}/suspend", dependencies=[admin_dependency])
-@limiter.limit("10/minute")
-async def suspend_seller(user_id: str, suspend_request: AdminSellerSuspendRequest, admin_id: str = Header(..., alias="X-Admin-ID"), req: Request = None):
-    """Suspend a seller account - admin only"""
-    try:
-        if not db:
-            raise HTTPException(status_code=500, detail="Service temporarily unavailable")
-
-        # Get seller profile
-        profile_ref = db.collection('users').document(user_id).collection('seller_profile').document('profile')
-        profile_doc = profile_ref.get()
-
-        if not profile_doc.exists:
-            raise HTTPException(status_code=404, detail="Seller profile not found")
-
-        # Update seller status to suspended
-        profile_ref.update({
-            "status": "suspended",
-            "suspensionReason": suspend_request.reason,
-            "suspendedBy": admin_id,
-            "suspendedAt": firestore.SERVER_TIMESTAMP
-        })
-
-        # Send suspension notification email to seller
-        try:
-            user_doc = db.collection('users').document(user_id).get()
-            seller_email = user_doc.get('email') if user_doc.exists else None
-            seller_name = user_doc.get('displayName', 'Seller') if user_doc.exists else 'Seller'
-
-            if seller_email:
-                subject = "⚠️ Your Seller Account Has Been Suspended"
-                html_content = f"""
-                <html>
-                <body style="font-family: Arial, sans-serif; background-color: #f5f5f5; color: #333;">
-                    <div style="max-width: 600px; margin: 0 auto; background-color: white; padding: 40px; border-radius: 8px;">
-                        <div style="background: linear-gradient(135deg, #dc2626 0%, #991b1b 100%); color: white; padding: 30px; border-radius: 8px; text-align: center; margin-bottom: 30px;">
-                            <h1 style="margin: 0; font-size: 28px;">Account Suspended</h1>
-                        </div>
-                        <p>Hi {seller_name},</p>
-                        <p>Your seller account has been suspended. This means you are temporarily unable to sell videos or request payouts.</p>
-                        <div style="background-color: #fee2e2; border-left: 4px solid #dc2626; padding: 15px; margin: 20px 0; border-radius: 4px;">
-                            <p style="margin: 0;"><strong>Reason:</strong> {suspend_request.reason}</p>
-                        </div>
-                        <p>If you believe this is a mistake or would like to appeal this decision, please contact our support team.</p>
-                        <p>Thank you for your understanding.</p>
-                        <p style="color: #666; font-size: 12px; margin-top: 30px; border-top: 1px solid #eee; padding-top: 20px;">
-                            This is an automated message. Please do not reply to this email.
-                        </p>
-                    </div>
-                </body>
-                </html>
-                """
-                send_email(seller_email, subject, html_content)
-        except Exception as e:
-            logger.warning(f"Failed to send suspension email: {str(e)}")
-
-        logger.info(f"Seller {user_id} suspended by admin {admin_id}. Reason: {suspend_request.reason}")
-        return {
-            "message": "Seller suspended successfully",
-            "userId": user_id,
-            "status": "suspended",
-            "reason": suspend_request.reason
-        }
-
-    except HTTPException:
-        raise
-    except Exception as e:
-        logger.error(f"Failed to suspend seller: {str(e)}")
-        raise HTTPException(status_code=500, detail="Failed to suspend seller")
-
-@app.post("/admin/seller/{user_id}/unsuspend", dependencies=[admin_dependency])
-@limiter.limit("10/minute")
-async def unsuspend_seller(user_id: str, admin_id: str = Header(..., alias="X-Admin-ID"), req: Request = None):
-    """Unsuspend a seller account - admin only"""
-    try:
-        if not db:
-            raise HTTPException(status_code=500, detail="Service temporarily unavailable")
-
-        # Get seller profile
-        profile_ref = db.collection('users').document(user_id).collection('seller_profile').document('profile')
-        profile_doc = profile_ref.get()
-
-        if not profile_doc.exists:
-            raise HTTPException(status_code=404, detail="Seller profile not found")
-
-        current_status = profile_doc.get('status')
-        if current_status != 'suspended':
-            raise HTTPException(status_code=400, detail="Seller is not suspended")
-
-        # Update seller status to verified
-        profile_ref.update({
-            "status": "verified",
-            "suspensionReason": firestore.DELETE_FIELD,
-            "suspendedBy": firestore.DELETE_FIELD,
-            "suspendedAt": firestore.DELETE_FIELD,
-            "unsuspendedBy": admin_id,
-            "unsuspendedAt": firestore.SERVER_TIMESTAMP
-        })
-
-        # Send reactivation notification email to seller
-        try:
-            user_doc = db.collection('users').document(user_id).get()
-            seller_email = user_doc.get('email') if user_doc.exists else None
-            seller_name = user_doc.get('displayName', 'Seller') if user_doc.exists else 'Seller'
-
-            if seller_email:
-                subject = "✅ Your Seller Account Has Been Reactivated"
-                html_content = f"""
-                <html>
-                <body style="font-family: Arial, sans-serif; background-color: #f5f5f5; color: #333;">
-                    <div style="max-width: 600px; margin: 0 auto; background-color: white; padding: 40px; border-radius: 8px;">
-                        <div style="background: linear-gradient(135deg, #16a34a 0%, #15803d 100%); color: white; padding: 30px; border-radius: 8px; text-align: center; margin-bottom: 30px;">
-                            <h1 style="margin: 0; font-size: 28px;">Account Reactivated</h1>
-                        </div>
-                        <p>Hi {seller_name},</p>
-                        <p>Great news! Your seller account has been reactivated. You can now resume selling videos and requesting payouts.</p>
-                        <div style="background-color: #dcfce7; border-left: 4px solid #16a34a; padding: 15px; margin: 20px 0; border-radius: 4px;">
-                            <p style="margin: 0;"><strong>Status:</strong> Your account is now active and ready to use.</p>
-                        </div>
-                        <p>If you have any questions or need assistance, please don't hesitate to contact our support team.</p>
-                        <p>Thank you for being part of our marketplace!</p>
-                        <p style="color: #666; font-size: 12px; margin-top: 30px; border-top: 1px solid #eee; padding-top: 20px;">
-                            This is an automated message. Please do not reply to this email.
-                        </p>
-                    </div>
-                </body>
-                </html>
-                """
-                send_email(seller_email, subject, html_content)
-        except Exception as e:
-            logger.warning(f"Failed to send reactivation email: {str(e)}")
-
-        logger.info(f"Seller {user_id} unsuspended by admin {admin_id}")
-        return {
-            "message": "Seller unsuspended successfully",
-            "userId": user_id,
-            "status": "verified"
-        }
-
-    except HTTPException:
-        raise
-    except Exception as e:
-        logger.error(f"Failed to unsuspend seller: {str(e)}")
-        raise HTTPException(status_code=500, detail="Failed to unsuspend seller")
-
-@app.get("/admin/sellers", dependencies=[admin_dependency])
-@limiter.limit("30/minute")
-async def get_all_sellers(req: Request = None):
-    """Get all sellers with their verification status - admin only"""
-    try:
-        if not db:
-            raise HTTPException(status_code=500, detail="Service temporarily unavailable")
-
-        sellers = []
-        # Get all users
-        users = db.collection('users').stream()
-
-        for user_doc in users:
-            user_data = user_doc.to_dict()
-
-            # Check if user has seller profile
-            seller_profile_ref = db.collection('users').document(user_doc.id).collection('seller_profile').document('profile')
-            seller_profile_doc = seller_profile_ref.get()
-
-            if seller_profile_doc.exists:
-                seller_data = seller_profile_doc.to_dict()
-                sellers.append({
-                    "userId": user_doc.id,
-                    "email": user_data.get('email'),
-                    "displayName": user_data.get('displayName', 'Unknown'),
-                    "status": seller_data.get('status', 'unverified'),
-                    "paypalEmail": seller_data.get('paypalEmail'),
-                    "verificationDate": seller_data.get('verificationDate'),
-                    "suspensionReason": seller_data.get('suspensionReason'),
-                    "suspendedAt": seller_data.get('suspendedAt')
-                })
-
-        # Sort by verification date (newest first) or status (suspended first)
-        sellers.sort(key=lambda x: (x['status'] == 'suspended', x['verificationDate']), reverse=True)
-
-        return {
-            "sellers": sellers,
-            "count": len(sellers),
-            "verified": sum(1 for s in sellers if s['status'] == 'verified'),
-            "unverified": sum(1 for s in sellers if s['status'] == 'unverified'),
-            "suspended": sum(1 for s in sellers if s['status'] == 'suspended')
-        }
-
-    except Exception as e:
-        logger.error(f"Failed to get sellers: {str(e)}")
-        raise HTTPException(status_code=500, detail="Failed to fetch sellers")
-=======
     try:
         user = auth.create_user(email=request.email, password=request.password)
         db.collection('users').document(user.uid).set({ "email": user.email, "createdAt": firestore.SERVER_TIMESTAMP, "credits": 10, "activePlan": "Starter" })
@@ -3127,29 +789,10 @@
         return {"message": "Password reset successfully"}
     except Exception as e:
         raise HTTPException(status_code=400, detail=f"Failed to reset password: {str(e)}")
->>>>>>> 471f8293
 
 # --- Main execution block ---
 if __name__ == "__main__":
     import uvicorn
-<<<<<<< HEAD
-
-    # Verify critical environment variables
-    required_env_vars = ["REPLICATE_API_TOKEN", "PAYTRUST_API_KEY", "FIREBASE_SERVICE_ACCOUNT_BASE64"]
-    missing_vars = [var for var in required_env_vars if not os.getenv(var)]
-
-    if missing_vars:
-        logger.error(f"Missing required environment variables: {', '.join(missing_vars)}")
-        sys.exit(1)
-
-    port = int(os.environ.get("PORT", 8000))
-    is_production = os.getenv("ENV") == "production"
-    reload = not is_production
-
-    logger.info(f"Starting application on port {port}")
-    uvicorn.run("main:app", host="0.0.0.0", port=port, reload=reload)
-=======
     port = int(os.environ.get("PORT", 8000))
     if not os.getenv("REPLICATE_API_TOKEN"): print("CRITICAL ERROR: REPLICATE_API_TOKEN not set.")
-    else: uvicorn.run("main:app", host="0.0.0.0", port=port, reload=True)
->>>>>>> 471f8293
+    else: uvicorn.run("main:app", host="0.0.0.0", port=port, reload=True)